--- conflicted
+++ resolved
@@ -107,13 +107,8 @@
   );
   await updateFile(
     "chainSlugToHardhatChainName.ts",
-<<<<<<< HEAD
     `,\n  [ChainSlug.${chainName.toUpperCase()}]: [HardhatChainName.${chainName.toUpperCase()}],\n}\n`,
     ",\n}"
-=======
-    `,\n  [ChainSlug.${chainName.toUpperCase()}]: HardhatChainName.${chainName.toUpperCase()},\n};\n`,
-    ",\n};"
->>>>>>> 8fd8ec06
   );
 
   if (isNewNative) {
