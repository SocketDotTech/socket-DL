import { config as dotenvConfig } from "dotenv";
dotenvConfig();

import { ChainSlug, DeploymentMode, CORE_CONTRACTS, version } from "../../src";
import { BigNumberish, utils } from "ethers";
import chainConfig from "../../chainConfig.json";

export const mode = process.env.DEPLOYMENT_MODE as
  | DeploymentMode
  | DeploymentMode.DEV;

// if (!process.env.SOCKET_OWNER_ADDRESS)
//   throw Error("Socket owner address not present");
export const socketOwner = process.env.SOCKET_OWNER_ADDRESS;

console.log(
  "================================================================================================================"
);
console.log("");
console.log(`Mode: ${mode}`);
console.log(`Version: ${version[mode]}`);
console.log(`Owner: ${socketOwner}`);
console.log("");
console.log(
  `Make sure ${mode}_addresses.json and ${mode}_verification.json is cleared for given networks if redeploying!!`
);
console.log("");
console.log(
  "================================================================================================================"
);

export const chains: Array<ChainSlug> = [
  // ChainSlug.GOERLI,
  // ChainSlug.ARBITRUM_SEPOLIA,
  // ChainSlug.OPTIMISM_SEPOLIA,
<<<<<<< HEAD
  // ChainSlug.POLYGON_MUMBAI,
=======
>>>>>>> 2559a009
  // ChainSlug.SX_NETWORK_TESTNET,
  // ChainSlug.SX_NETWORK,
  // ChainSlug.MODE_TESTNET,
  // ChainSlug.VICTION_TESTNET,
  // ChainSlug.BSC_TESTNET,
  // ChainSlug.AEVO_TESTNET,
  // ChainSlug.LYRA_TESTNET,
  // ChainSlug.SEPOLIA,
  // ChainSlug.XAI_TESTNET,
  // ChainSlug.CDK_TESTNET,
  // ChainSlug.AEVO,
  // ChainSlug.MAINNET,
  ChainSlug.ARBITRUM,
  ChainSlug.OPTIMISM,
  // ChainSlug.POLYGON_MAINNET,
  // ChainSlug.LYRA,
  // ChainSlug.BSC,
  ChainSlug.BASE,
  // ChainSlug.MODE,
  // ChainSlug.ANCIENT8_TESTNET,
  // ChainSlug.ANCIENT8_TESTNET2,
  // ChainSlug.SYNDR_SEPOLIA_L3,
  // ChainSlug.HOOK_TESTNET,
  // ChainSlug.HOOK,
  // ChainSlug.PARALLEL,
  // ChainSlug.MANTLE,
  // ChainSlug.REYA_CRONOS,
<<<<<<< HEAD
  ChainSlug.REYA,
  // ChainSlug.POLYNOMIAL_TESTNET,
=======
  // ChainSlug.REYA,
  // ChainSlug.POLYNOMIAL_TESTNET,
  ChainSlug.BOB,
>>>>>>> 2559a009
];

export const executionManagerVersion = CORE_CONTRACTS.ExecutionManager;
export const sendTransaction = true;
export const newRoleStatus = true;
export const filterChains: number[] = chains;
export const filterSiblingChains: number[] = chains;
export const capacitorType = 1;
export const maxPacketLength = 1;
export const initialPacketCount = 0;

export const gasLimit = undefined;
export const gasPrice = undefined;
export const type = 0;

const MSG_VALUE_MAX_THRESHOLD = utils.parseEther("0.001");
export const msgValueMaxThreshold = (chain: ChainSlug): BigNumberish => {
  if (chainConfig[chain] && chainConfig[chain].msgValueMaxThreshold)
    return chainConfig[chain].msgValueMaxThreshold!;
  return MSG_VALUE_MAX_THRESHOLD;
};

export const transmitterAddresses = {
  [DeploymentMode.DEV]: "0x138e9840861C983DC0BB9b3e941FB7C0e9Ade320",
  [DeploymentMode.SURGE]: "0x22883bEF8302d50Ac76c6F6e048965Cd4413EBb7",
  [DeploymentMode.PROD]: "0xfbc5ea2525bb827979e4c33b237cd47bcb8f81c5",
};

export const watcherAddresses = {
  [DeploymentMode.DEV]: "0xBe6fC90D42bED21d722D5698aF2916C3a3b1393D",
  [DeploymentMode.SURGE]: "0xD7Ab0e4c8c31A91fb26552F7Ad3E91E169B86225",
  [DeploymentMode.PROD]: "0x75ddddf61b8180d3837b7d8b98c062ca442e0e14", // prod
  // [DeploymentMode.PROD]: "0x55296741c6d72a07f3965abab04737c29016f2eb", // aevo watcher
  // [DeploymentMode.PROD]: "0xA3a585c6d59CCE6aAe7035e8df48b3327cC8BE54", // sx testnet watcher 1
  // [DeploymentMode.PROD]: "0x7EFF16a34e3433182D636488bc97919b10283F37", // sx testnet watcher 2
  // [DeploymentMode.PROD]: "0x8fB53330b1AEa01f6d34faff90e0B7c2797FC3aD", // sx watcher 1
  // [DeploymentMode.PROD]: "0xE8D6b3eE50887c131D64065a97CCC786dF0bA336", // sx watcher 2
  // [DeploymentMode.PROD]: "0x3b9FF70BcdF0B459A92fce1AbE5A6A713261BA75", // sx watcher 3
  // [DeploymentMode.PROD]: "0x5Ca565e0952C44DBF1986988ba4d10A171D45FB9", // sx watcher 4
};

export const executorAddresses = {
  // [DeploymentMode.DEV]: "0x8e90345042b2720F33138CC437f8f897AC84A095", // private key
  [DeploymentMode.DEV]: "0x5ea69806b1df5dbdc6c1a78c662682ca48f9524d", // kms
  [DeploymentMode.SURGE]: "0x3051Aa7F267bF425A4e8bF766750D60391F014B4",
  [DeploymentMode.PROD]: "0x42639d8fd154b72472e149a7d5ac13fa280303d9",
};

export const ownerAddresses = {
  [DeploymentMode.DEV]: "0x5fD7D0d6b91CC4787Bcb86ca47e0Bd4ea0346d34",
  [DeploymentMode.SURGE]: "0x5fD7D0d6b91CC4787Bcb86ca47e0Bd4ea0346d34",
  [DeploymentMode.PROD]: "0x5fD7D0d6b91CC4787Bcb86ca47e0Bd4ea0346d34",
};

export const overrides = (
  chain: ChainSlug | number
): {
  type?: number | undefined;
  gasLimit?: BigNumberish | undefined;
  gasPrice?: BigNumberish | undefined;
} => {
  if (chain == ChainSlug.ARBITRUM) {
    return {
      type,
      gasLimit: 200_000_000,
      gasPrice,
    };
  } else if (chain == ChainSlug.ARBITRUM_SEPOLIA) {
    return {
      type: 1,
      gasLimit: 50_000_000,
      gasPrice: 1_867_830_000,
    };
  } else if (chain == ChainSlug.OPTIMISM) {
    return {
      type,
      gasLimit: 4_000_000,
      gasPrice,
    };
  } else if (chain == ChainSlug.BASE) {
    return {
      type,
      gasLimit: 2_000_000,
      gasPrice: 2_000_000_000,
    };
  } else if (chain == ChainSlug.OPTIMISM_SEPOLIA) {
    return {
      type: 1,
      gasLimit: 5_000_000,
      gasPrice: 4_000_000_000,
    };
  } else if (chain == ChainSlug.BSC) {
    return {
      type,
      gasLimit: 3000000,
      gasPrice,
    };
  } else if (chain == ChainSlug.BSC_TESTNET) {
    return {
      type,
      gasLimit,
      gasPrice,
    };
  } else if (chain == ChainSlug.MAINNET) {
    return {
      // type: 1,
      gasLimit: 4_000_000,
      gasPrice: 40_000_000_000,
    };
  } else if (chain == ChainSlug.GOERLI) {
    return {
      type,
      gasLimit: 3_000_000,
      gasPrice,
    };
  } else if (chain == ChainSlug.POLYGON_MAINNET) {
    return {
      type,
      gasLimit,
      gasPrice: 200_000_000_000,
    };
  } else if (chain == ChainSlug.SEPOLIA) {
    return {
      type,
      gasLimit: 2_000_000,
      gasPrice: 250_000_000_000,
    };
  } else if (chain == ChainSlug.AEVO_TESTNET) {
    return {
      type: 2,
      // gasLimit,
      // gasPrice,
    };
  } else if (chain == ChainSlug.AEVO) {
    return {
      type: 1,
      // gasLimit,
      gasPrice: 100_000_000,
    };
  } else if (chain == ChainSlug.LYRA_TESTNET) {
    return {
      type: 2,
      // gasLimit,
      // gasPrice: 100_000_000,
    };
  } else if (chain == ChainSlug.LYRA) {
    return {
      // type: 1,
      // gasLimit,
      // gasPrice: 100_000_000,
    };
  } else if (chain == ChainSlug.XAI_TESTNET) {
    return {
      // type: 1,
      // gasLimit,
      // gasPrice: 100_000_000,
    };
  } else if (chain == ChainSlug.SX_NETWORK_TESTNET) {
    return {
      // type: 1,
      // gasLimit,
      // gasPrice: 100_000_000,
    };
  } else if (chain == ChainSlug.MODE_TESTNET) {
    return {
      type: 1,
      // gasLimit,
      gasPrice: 100_000_000,
    };
  } else if (chain == ChainSlug.SYNDR_SEPOLIA_L3) {
    return {
      type: 1,
      gasLimit: 500_000_000,
      gasPrice: 1_000_000,
    };
  } else if (chain == ChainSlug.VICTION_TESTNET) {
    return {
      // type: 1,
      // gasLimit,
      // gasPrice: 100_000_000,
    };
  } else if (chain == ChainSlug.HOOK) {
    return {
      // type: 1,
      gasLimit: 3_000_000,
      // gasPrice: 100000000,
    };
  } else if (chain == ChainSlug.REYA_CRONOS) {
    return {
      type: 1,
      // gasLimit: 200000,
      gasPrice: 0,
    };
  } else if (chain == ChainSlug.REYA) {
    return {
      type: 1,
      // gasLimit: 20000000,
      gasPrice: 100_000_000,
    };
  } else if (chain == ChainSlug.POLYNOMIAL_TESTNET) {
    return {
      type,
      gasLimit: 4_000_000,
      gasPrice,
    };
  } else if (chain == ChainSlug.BOB) {
    return {
      type: 1,
      gasLimit: 4_000_000,
      gasPrice: 100_000_000,
    };
  } else if (chainConfig[chain] && chainConfig[chain].overrides) {
    return chainConfig[chain].overrides!;
  } else return { type, gasLimit, gasPrice };
};<|MERGE_RESOLUTION|>--- conflicted
+++ resolved
@@ -33,10 +33,6 @@
   // ChainSlug.GOERLI,
   // ChainSlug.ARBITRUM_SEPOLIA,
   // ChainSlug.OPTIMISM_SEPOLIA,
-<<<<<<< HEAD
-  // ChainSlug.POLYGON_MUMBAI,
-=======
->>>>>>> 2559a009
   // ChainSlug.SX_NETWORK_TESTNET,
   // ChainSlug.SX_NETWORK,
   // ChainSlug.MODE_TESTNET,
@@ -49,8 +45,8 @@
   // ChainSlug.CDK_TESTNET,
   // ChainSlug.AEVO,
   // ChainSlug.MAINNET,
-  ChainSlug.ARBITRUM,
-  ChainSlug.OPTIMISM,
+  // ChainSlug.ARBITRUM,
+  // ChainSlug.OPTIMISM,
   // ChainSlug.POLYGON_MAINNET,
   // ChainSlug.LYRA,
   // ChainSlug.BSC,
@@ -64,14 +60,9 @@
   // ChainSlug.PARALLEL,
   // ChainSlug.MANTLE,
   // ChainSlug.REYA_CRONOS,
-<<<<<<< HEAD
   ChainSlug.REYA,
   // ChainSlug.POLYNOMIAL_TESTNET,
-=======
-  // ChainSlug.REYA,
-  // ChainSlug.POLYNOMIAL_TESTNET,
-  ChainSlug.BOB,
->>>>>>> 2559a009
+  // ChainSlug.BOB,
 ];
 
 export const executionManagerVersion = CORE_CONTRACTS.ExecutionManager;
