import { config as dotenvConfig } from "dotenv";
dotenvConfig();

import { ChainSlug, DeploymentMode, CORE_CONTRACTS, version } from "../../src";
import { BigNumberish, utils } from "ethers";
export const mode = process.env.DEPLOYMENT_MODE as
  | DeploymentMode
  | DeploymentMode.DEV;

if (!process.env.SOCKET_OWNER_ADDRESS)
  throw Error("Socket owner address not present");
export const socketOwner = process.env.SOCKET_OWNER_ADDRESS;

console.log(
  "================================================================================================================"
);
console.log("");
console.log(`Mode: ${mode}`);
console.log(`Version: ${version[mode]}`);
console.log(`Owner: ${socketOwner}`);
console.log("");
console.log(
  `Make sure ${mode}_addresses.json and ${mode}_verification.json is cleared for given networks if redeploying!!`
);
console.log("");
console.log(
  "================================================================================================================"
);

export const chains: Array<ChainSlug> = [
<<<<<<< HEAD
  // ChainSlug.GOERLI,
  // ChainSlug.ARBITRUM_GOERLI,
  // ChainSlug.OPTIMISM_GOERLI,
  // ChainSlug.POLYGON_MUMBAI,
  // ChainSlug.BSC_TESTNET,
  // ChainSlug.SEPOLIA,
  // ChainSlug.AEVO_TESTNET,
  ChainSlug.AEVO,
  // ChainSlug.MAINNET,
=======
  ChainSlug.GOERLI,
  ChainSlug.ARBITRUM_GOERLI,
  ChainSlug.OPTIMISM_GOERLI,
  ChainSlug.POLYGON_MUMBAI,
  ChainSlug.BSC_TESTNET,
  ChainSlug.SEPOLIA,
  ChainSlug.AEVO_TESTNET,
  ChainSlug.AEVO,
  ChainSlug.MAINNET,
>>>>>>> 3a77ea83
  ChainSlug.ARBITRUM,
  ChainSlug.OPTIMISM,
  // ChainSlug.BSC,
  // ChainSlug.POLYGON_MAINNET,
];

export const executionManagerVersion = CORE_CONTRACTS.ExecutionManager;
export const sendTransaction = true;
export const newRoleStatus = false;
export const filterChains: number[] = chains;

export const capacitorType = 1;
export const maxPacketLength = 1;
export const initialPacketCount = 0;

export const gasLimit = undefined;
export const gasPrice = undefined;
export const type = 0;

export const msgValueMaxThreshold: { [chain in ChainSlug]?: BigNumberish } = {
  [ChainSlug.ARBITRUM_GOERLI]: utils.parseEther("0.001"),
  [ChainSlug.OPTIMISM_GOERLI]: utils.parseEther("0.001"),
  [ChainSlug.POLYGON_MUMBAI]: utils.parseEther("0.1"),
  [ChainSlug.BSC_TESTNET]: utils.parseEther("0.001"),
  [ChainSlug.GOERLI]: utils.parseEther("0.001"),
  [ChainSlug.SEPOLIA]: utils.parseEther("0.001"),
  [ChainSlug.ARBITRUM]: utils.parseEther("0.001"),
  [ChainSlug.OPTIMISM]: utils.parseEther("0.001"),
  [ChainSlug.POLYGON_MAINNET]: utils.parseEther("0.1"),
  [ChainSlug.BSC]: utils.parseEther("0.001"),
  [ChainSlug.MAINNET]: utils.parseEther("0.001"),
  [ChainSlug.AEVO_TESTNET]: utils.parseEther("0.001"),
  [ChainSlug.AEVO]: utils.parseEther("0.001"),
};

export const transmitterAddresses = {
  [DeploymentMode.DEV]: "0x138e9840861C983DC0BB9b3e941FB7C0e9Ade320",
  [DeploymentMode.SURGE]: "0x22883bEF8302d50Ac76c6F6e048965Cd4413EBb7",
  [DeploymentMode.PROD]: "0xfbc5ea2525bb827979e4c33b237cd47bcb8f81c5",
};

export const watcherAddresses = {
  [DeploymentMode.DEV]: "0xdf270a879fa6cb8e36c7966766aacf91fe86f7c0",
  // [DeploymentMode.DEV]: "0xBe6fC90D42bED21d722D5698aF2916C3a3b1393D",
  [DeploymentMode.SURGE]: "0xD7Ab0e4c8c31A91fb26552F7Ad3E91E169B86225",
  [DeploymentMode.PROD]: "0x75ddddf61b8180d3837b7d8b98c062ca442e0e14",
};

export const executorAddresses = {
  [DeploymentMode.DEV]: "0x8e90345042b2720F33138CC437f8f897AC84A095",
  [DeploymentMode.SURGE]: "0x3051Aa7F267bF425A4e8bF766750D60391F014B4",
  [DeploymentMode.PROD]: "0x42639d8fd154b72472e149a7d5ac13fa280303d9",
};

export const overrides: {
  [chain in ChainSlug | number]?: {
    type?: number | undefined;
    gasLimit?: BigNumberish | undefined;
    gasPrice?: BigNumberish | undefined;
  };
} = {
  [ChainSlug.ARBITRUM]: {
    type,
    gasLimit: 20_000_000,
    gasPrice,
  },
  [ChainSlug.ARBITRUM_GOERLI]: {
    // type,
    // gasLimit: 20_000_000,
    // gasPrice,
  },
  [ChainSlug.OPTIMISM]: {
    type,
    gasLimit: 2_000_000,
    gasPrice,
  },
  [ChainSlug.OPTIMISM_GOERLI]: {
    // type,
    // gasLimit: 20_000_000,
    // gasPrice,
  },
  [ChainSlug.BSC]: {
    type,
    gasLimit,
    gasPrice,
  },
  [ChainSlug.BSC_TESTNET]: {
    type,
    gasLimit,
    gasPrice,
  },
  [ChainSlug.MAINNET]: {
    type,
    gasLimit,
    gasPrice,
  },
  [ChainSlug.GOERLI]: {
    type,
    gasLimit: 3_000_000,
    gasPrice,
  },
  [ChainSlug.POLYGON_MAINNET]: {
    type,
    gasLimit,
    gasPrice: 250_000_000_000,
  },
  [ChainSlug.POLYGON_MUMBAI]: {
    type: 0,
    gasLimit: 2_000_000,
    gasPrice,
  },
  [ChainSlug.SEPOLIA]: {
    type,
    gasLimit,
    gasPrice,
  },
  [ChainSlug.AEVO_TESTNET]: {
    type: 2,
    // gasLimit,
    // gasPrice,
  },
  [ChainSlug.AEVO]: {
    type: 1,
    // gasLimit,
    gasPrice: 100_000_000,
  },
};<|MERGE_RESOLUTION|>--- conflicted
+++ resolved
@@ -28,17 +28,6 @@
 );
 
 export const chains: Array<ChainSlug> = [
-<<<<<<< HEAD
-  // ChainSlug.GOERLI,
-  // ChainSlug.ARBITRUM_GOERLI,
-  // ChainSlug.OPTIMISM_GOERLI,
-  // ChainSlug.POLYGON_MUMBAI,
-  // ChainSlug.BSC_TESTNET,
-  // ChainSlug.SEPOLIA,
-  // ChainSlug.AEVO_TESTNET,
-  ChainSlug.AEVO,
-  // ChainSlug.MAINNET,
-=======
   ChainSlug.GOERLI,
   ChainSlug.ARBITRUM_GOERLI,
   ChainSlug.OPTIMISM_GOERLI,
@@ -48,7 +37,6 @@
   ChainSlug.AEVO_TESTNET,
   ChainSlug.AEVO,
   ChainSlug.MAINNET,
->>>>>>> 3a77ea83
   ChainSlug.ARBITRUM,
   ChainSlug.OPTIMISM,
   // ChainSlug.BSC,
