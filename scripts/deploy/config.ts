--- conflicted
+++ resolved
@@ -47,11 +47,8 @@
   ChainSlug.LYRA,
   ChainSlug.BSC,
   ChainSlug.POLYGON_MAINNET,
-<<<<<<< HEAD
-=======
   ChainSlug.XAI_TESTNET,
   ChainSlug.SX_NETWORK_TESTNET,
->>>>>>> c2f67cb3
 ];
 
 export const executionManagerVersion = CORE_CONTRACTS.ExecutionManager;
@@ -67,32 +64,11 @@
 export const gasPrice = undefined;
 export const type = 0;
 
-<<<<<<< HEAD
 const MSG_VALUE_MAX_THRESHOLD = utils.parseEther("0.001");
 export const msgValueMaxThreshold = (chain: ChainSlug): BigNumberish => {
   if (chainConfig[chain] && chainConfig[chain].msgValueMaxThreshold)
     return chainConfig[chain].msgValueMaxThreshold!;
   return MSG_VALUE_MAX_THRESHOLD;
-=======
-export const msgValueMaxThreshold: { [chain in ChainSlug]?: BigNumberish } = {
-  [ChainSlug.ARBITRUM_GOERLI]: utils.parseEther("0.001"),
-  [ChainSlug.OPTIMISM_GOERLI]: utils.parseEther("0.001"),
-  [ChainSlug.POLYGON_MUMBAI]: utils.parseEther("0.1"),
-  [ChainSlug.BSC_TESTNET]: utils.parseEther("0.001"),
-  [ChainSlug.GOERLI]: utils.parseEther("0.001"),
-  [ChainSlug.SEPOLIA]: utils.parseEther("0.001"),
-  [ChainSlug.ARBITRUM]: utils.parseEther("0.001"),
-  [ChainSlug.OPTIMISM]: utils.parseEther("0.001"),
-  [ChainSlug.POLYGON_MAINNET]: utils.parseEther("0.1"),
-  [ChainSlug.BSC]: utils.parseEther("0.001"),
-  [ChainSlug.MAINNET]: utils.parseEther("0.001"),
-  [ChainSlug.AEVO_TESTNET]: utils.parseEther("0.001"),
-  [ChainSlug.AEVO]: utils.parseEther("0.001"),
-  [ChainSlug.LYRA_TESTNET]: utils.parseEther("0.001"),
-  [ChainSlug.LYRA]: utils.parseEther("0.001"),
-  [ChainSlug.XAI_TESTNET]: utils.parseEther("0.001"),
-  [ChainSlug.SX_NETWORK_TESTNET]: utils.parseEther("0.001"),
->>>>>>> c2f67cb3
 };
 
 export const transmitterAddresses = {
@@ -114,7 +90,6 @@
   [DeploymentMode.PROD]: "0x42639d8fd154b72472e149a7d5ac13fa280303d9",
 };
 
-<<<<<<< HEAD
 export const overrides = (
   chain: ChainSlug | number
 ): {
@@ -126,98 +101,4 @@
     return chainConfig[chain].overrides!;
 
   return { type, gasLimit, gasPrice };
-=======
-export const overrides: {
-  [chain in ChainSlug | number]?: {
-    type?: number | undefined;
-    gasLimit?: BigNumberish | undefined;
-    gasPrice?: BigNumberish | undefined;
-  };
-} = {
-  [ChainSlug.ARBITRUM]: {
-    type,
-    gasLimit: 20_000_000,
-    gasPrice,
-  },
-  [ChainSlug.ARBITRUM_GOERLI]: {
-    // type,
-    // gasLimit: 20_000_000,
-    // gasPrice,
-  },
-  [ChainSlug.OPTIMISM]: {
-    type,
-    gasLimit: 2_000_000,
-    gasPrice,
-  },
-  [ChainSlug.OPTIMISM_GOERLI]: {
-    // type,
-    // gasLimit: 20_000_000,
-    // gasPrice,
-  },
-  [ChainSlug.BSC]: {
-    type,
-    gasLimit,
-    gasPrice,
-  },
-  [ChainSlug.BSC_TESTNET]: {
-    type,
-    gasLimit,
-    gasPrice,
-  },
-  [ChainSlug.MAINNET]: {
-    type,
-    gasLimit,
-    gasPrice,
-  },
-  [ChainSlug.GOERLI]: {
-    type,
-    gasLimit: 3_000_000,
-    gasPrice,
-  },
-  [ChainSlug.POLYGON_MAINNET]: {
-    type,
-    gasLimit,
-    gasPrice: 250_000_000_000,
-  },
-  [ChainSlug.POLYGON_MUMBAI]: {
-    type: 0,
-    gasLimit: 2_000_000,
-    gasPrice,
-  },
-  [ChainSlug.SEPOLIA]: {
-    type,
-    gasLimit,
-    gasPrice,
-  },
-  [ChainSlug.AEVO_TESTNET]: {
-    type: 2,
-    // gasLimit,
-    // gasPrice,
-  },
-  [ChainSlug.AEVO]: {
-    type: 1,
-    // gasLimit,
-    gasPrice: 100_000_000,
-  },
-  [ChainSlug.LYRA_TESTNET]: {
-    type: 2,
-    // gasLimit,
-    // gasPrice: 100_000_000,
-  },
-  [ChainSlug.LYRA]: {
-    // type: 1,
-    // gasLimit,
-    // gasPrice: 100_000_000,
-  },
-  [ChainSlug.XAI_TESTNET]: {
-    // type: 1,
-    // gasLimit,
-    // gasPrice: 100_000_000,
-  },
-  [ChainSlug.SX_NETWORK_TESTNET]: {
-    // type: 1,
-    // gasLimit,
-    // gasPrice: 100_000_000,
-  },
->>>>>>> c2f67cb3
 };