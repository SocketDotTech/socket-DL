import { config as dotenvConfig } from "dotenv";
dotenvConfig();

import {
  ChainSlug,
  DeploymentMode,
  CORE_CONTRACTS,
  version,
} from "../../../src";
import { BigNumberish, utils } from "ethers";
import chainConfig from "../../../chainConfig.json";
import { getOverrides } from "../../constants/overrides";
import { getProviderFromChainSlug } from "../../constants";

export const mode = process.env.DEPLOYMENT_MODE as
  | DeploymentMode
  | DeploymentMode.DEV;

// if (!process.env.SOCKET_OWNER_ADDRESS)
//   throw Error("Socket owner address not present");
export const socketOwner = process.env.SOCKET_OWNER_ADDRESS;

console.log(
  "================================================================================================================"
);
console.log("");
console.log(`Mode: ${mode}`);
console.log(`Version: ${version[mode]}`);
console.log(`Owner: ${socketOwner}`);
console.log("");
console.log(
  `Make sure ${mode}_addresses.json and ${mode}_verification.json is cleared for given networks if redeploying!!`
);
console.log("");
console.log(
  "================================================================================================================"
);

export const chains: Array<ChainSlug> = [
  // ChainSlug.GOERLI,
  // ChainSlug.ARBITRUM_SEPOLIA,
  // ChainSlug.OPTIMISM_SEPOLIA,
  // ChainSlug.SX_NETWORK_TESTNET,
  // ChainSlug.SX_NETWORK,
  // ChainSlug.MODE_TESTNET,
  // ChainSlug.VICTION_TESTNET,
  // ChainSlug.AEVO_TESTNET,
  // ChainSlug.LYRA_TESTNET,
  // ChainSlug.SEPOLIA,
  // ChainSlug.XAI_TESTNET,
  // ChainSlug.AEVO,
  ChainSlug.MAINNET,
  ChainSlug.ARBITRUM,
  ChainSlug.OPTIMISM,
  ChainSlug.POLYGON_MAINNET,
  ChainSlug.LYRA,
  // ChainSlug.BSC,
  ChainSlug.BASE,
  ChainSlug.MODE,
  // ChainSlug.ANCIENT8_TESTNET,
  // ChainSlug.ANCIENT8_TESTNET2,
  // ChainSlug.SYNDR_SEPOLIA_L3,
  // ChainSlug.HOOK_TESTNET,
  // ChainSlug.HOOK,
  // ChainSlug.PARALLEL,
  // ChainSlug.MANTLE,
  // ChainSlug.REYA_CRONOS,
  // ChainSlug.REYA,
  // ChainSlug.POLYNOMIAL_TESTNET,
  // ChainSlug.BOB,
  // ChainSlug.SIPHER_FUNKI_TESTNET,
  // ChainSlug.WINR,
  ChainSlug.BLAST,
];

export const executionManagerVersion = CORE_CONTRACTS.ExecutionManager;
export const sendTransaction = true;
export const newRoleStatus = true;
export const filterChains: number[] = chains;
export const filterSiblingChains: number[] = chains;
export const capacitorType = 1;
export const maxPacketLength = 1;
export const initialPacketCount = 0;

const MSG_VALUE_MAX_THRESHOLD = utils.parseEther("0.001");
export const msgValueMaxThreshold = (chain: ChainSlug): BigNumberish => {
  if (chainConfig[chain] && chainConfig[chain].msgValueMaxThreshold)
    return chainConfig[chain].msgValueMaxThreshold!;
  return MSG_VALUE_MAX_THRESHOLD;
};

export const transmitterAddresses = {
  [DeploymentMode.DEV]: "0x138e9840861C983DC0BB9b3e941FB7C0e9Ade320",
  [DeploymentMode.SURGE]: "0x22883bEF8302d50Ac76c6F6e048965Cd4413EBb7",
  [DeploymentMode.PROD]: "0xfbc5ea2525bb827979e4c33b237cd47bcb8f81c5",
};

export const watcherAddresses = {
  [DeploymentMode.DEV]: "0xBe6fC90D42bED21d722D5698aF2916C3a3b1393D",
  [DeploymentMode.SURGE]: "0xD7Ab0e4c8c31A91fb26552F7Ad3E91E169B86225",
  [DeploymentMode.PROD]: "0x75ddddf61b8180d3837b7d8b98c062ca442e0e14", // prod
  // [DeploymentMode.PROD]: "0x55296741c6d72a07f3965abab04737c29016f2eb", // aevo watcher
  // [DeploymentMode.PROD]: "0xA3a585c6d59CCE6aAe7035e8df48b3327cC8BE54", // sx testnet watcher 1
  // [DeploymentMode.PROD]: "0x7EFF16a34e3433182D636488bc97919b10283F37", // sx testnet watcher 2
  // [DeploymentMode.PROD]: "0x8fB53330b1AEa01f6d34faff90e0B7c2797FC3aD", // sx watcher 1
  // [DeploymentMode.PROD]: "0xE8D6b3eE50887c131D64065a97CCC786dF0bA336", // sx watcher 2
  // [DeploymentMode.PROD]: "0x3b9FF70BcdF0B459A92fce1AbE5A6A713261BA75", // sx watcher 3
  // [DeploymentMode.PROD]: "0x5Ca565e0952C44DBF1986988ba4d10A171D45FB9", // sx watcher 4
};

export const executorAddresses = {
  // [DeploymentMode.DEV]: "0x8e90345042b2720F33138CC437f8f897AC84A095", // private key
  [DeploymentMode.DEV]: "0x5ea69806b1df5dbdc6c1a78c662682ca48f9524d", // kms
  [DeploymentMode.SURGE]: "0x3051Aa7F267bF425A4e8bF766750D60391F014B4",
  [DeploymentMode.PROD]: "0x42639d8fd154b72472e149a7d5ac13fa280303d9",
};

export const ownerAddresses = {
  [DeploymentMode.DEV]: socketOwner,
  [DeploymentMode.SURGE]: socketOwner,
  [DeploymentMode.PROD]: socketOwner,
};

export const hexagateTripRoleOwners = {
  [DeploymentMode.DEV]: "0x081871d78fe7c35c774ce3b4d4ba6592519db223",
  [DeploymentMode.SURGE]: "0x081871d78fe7c35c774ce3b4d4ba6592519db223",
  [DeploymentMode.PROD]: "0x081871d78fe7c35c774ce3b4d4ba6592519db223",
};

export const overrides = async (
  chain: ChainSlug | number
): Promise<{
  type?: number | undefined;
  gasLimit?: BigNumberish | undefined;
  gasPrice?: BigNumberish | undefined;
<<<<<<< HEAD
} => {
  if (chain == ChainSlug.ARBITRUM) {
    return {
      // type,
      // gasLimit: 200_000_000,
      // gasPrice,
    };
  } else if (chain == ChainSlug.ARBITRUM_SEPOLIA) {
    return {
      type: 1,
      gasLimit: 50_000_000,
      gasPrice: 200_000_000,
    };
  } else if (chain == ChainSlug.OPTIMISM) {
    return {
      // type,
      // gasLimit: 4_000_000,
      // gasPrice,
    };
  } else if (chain == ChainSlug.BASE) {
    return {
      // type,
      // gasLimit: 2_000_000,
      // gasPrice: 2_000_000_000,
    };
  } else if (chain == ChainSlug.OPTIMISM_SEPOLIA) {
    return {
      // type: 1,
      // gasLimit: 5_000_000,
      // gasPrice: 4_000_000_000,
    };
  } else if (chain == ChainSlug.BSC) {
    return {
      type,
      gasLimit: 6_000_000,
      gasPrice,
    };
  } else if (chain == ChainSlug.MAINNET) {
    return {
      // type: 1,
      gasLimit: 6_000_000,
      gasPrice: 5_000_000_000,
    };
  } else if (chain == ChainSlug.POLYGON_MAINNET) {
    return {
      type,
      gasLimit,
      gasPrice: 50_000_000_000,
    };
  } else if (chain == ChainSlug.SEPOLIA) {
    return {
      type: 1,
      gasLimit: 2_000_000,
      gasPrice: 50_000_000_000,
    };
  } else if (chain == ChainSlug.AEVO_TESTNET) {
    return {
      type: 2,
      // gasLimit,
      // gasPrice,
    };
  } else if (chain == ChainSlug.AEVO) {
    return {
      type: 1,
      // gasLimit,
      gasPrice: 100_000_000,
    };
  } else if (chain == ChainSlug.LYRA_TESTNET) {
    return {
      type: 2,
      // gasLimit,
      // gasPrice: 100_000_000,
    };
  } else if (chain == ChainSlug.LYRA) {
    return {
      // type: 1,
      // gasLimit,
      // gasPrice: 100_000_000,
    };
  } else if (chain == ChainSlug.SX_NETWORK_TESTNET) {
    return {
      // type: 1,
      // gasLimit,
      // gasPrice: 100_000_000,
    };
  } else if (chain == ChainSlug.MODE_TESTNET) {
    return {
      type: 1,
      // gasLimit,
      gasPrice: 100_000_000,
    };
  } else if (chain == ChainSlug.MODE) {
    return {
      type: 1,
      gasLimit: 10_000_000,
      gasPrice: 1_000_000,
    };
  } else if (chain == ChainSlug.SYNDR_SEPOLIA_L3) {
    return {
      type: 1,
      gasLimit: 500_000_000,
      gasPrice: 1_000_000,
    };
  } else if (chain == ChainSlug.HOOK) {
    return {
      // type: 1,
      gasLimit: 7_000_000,
      // gasPrice: 100000000,
    };
  } else if (chain == ChainSlug.REYA_CRONOS) {
    return {
      type: 1,
      // gasLimit: 200000,
      gasPrice: 100_000_000,
    };
  } else if (chain == ChainSlug.REYA) {
    return {
      type: 1,
      // gasLimit: 20000000,
      gasPrice: 100_000_000,
    };
  } else if (chain == ChainSlug.POLYNOMIAL_TESTNET) {
    return {
      type,
      gasLimit: 4_000_000,
      gasPrice,
    };
  } else if (chain == ChainSlug.BOB) {
    return {
      type: 1,
      gasLimit: 4_000_000,
      gasPrice: 100_000_000,
    };
  } else if (chain == ChainSlug.KINTO) {
    return {
      type,
      gasLimit: 4_000_000,
      gasPrice,
    };
  } else if (chain == ChainSlug.KINTO_DEVNET) {
    return {
      type,
      gasLimit: 4_000_000,
      gasPrice,
    };
  } else if (chain == ChainSlug.SIPHER_FUNKI_TESTNET) {
    return {
      // type,
      // gasLimit,
      // gasPrice,
    };
  } else if (chain == ChainSlug.WINR) {
    return {
      // type,
      // gasLimit,
      // gasPrice,
    };
  } else if (chain == ChainSlug.BLAST) {
    return {
      // type,
      // gasLimit,
      // gasPrice,
    };
  } else if (chain == ChainSlug.MANTLE) {
    return {
      type: 1,
      gasLimit: 100_000_000_000,
      gasPrice: 30_000_000,
    };
  } else if (chain == ChainSlug.NEOX_T4_TESTNET) {
    return {
      type: 1,
      gasLimit: 6_000_000,
      gasPrice: 40_000_000_000,
    };
  } else if (chain == ChainSlug.NEOX) {
    return {
      type: 1,
      gasLimit: 6_000_000,
      gasPrice: 40_000_000_000,
    };
  } else if (chainConfig[chain] && chainConfig[chain].overrides) {
    return chainConfig[chain].overrides!;
  } else return { type, gasLimit, gasPrice };
=======
}> => {
  if (chainConfig[chain]?.overrides) {
    return chainConfig[chain].overrides;
  }
  return await getOverrides(chain, getProviderFromChainSlug(chain));
>>>>>>> fc275911
};<|MERGE_RESOLUTION|>--- conflicted
+++ resolved
@@ -133,196 +133,9 @@
   type?: number | undefined;
   gasLimit?: BigNumberish | undefined;
   gasPrice?: BigNumberish | undefined;
-<<<<<<< HEAD
-} => {
-  if (chain == ChainSlug.ARBITRUM) {
-    return {
-      // type,
-      // gasLimit: 200_000_000,
-      // gasPrice,
-    };
-  } else if (chain == ChainSlug.ARBITRUM_SEPOLIA) {
-    return {
-      type: 1,
-      gasLimit: 50_000_000,
-      gasPrice: 200_000_000,
-    };
-  } else if (chain == ChainSlug.OPTIMISM) {
-    return {
-      // type,
-      // gasLimit: 4_000_000,
-      // gasPrice,
-    };
-  } else if (chain == ChainSlug.BASE) {
-    return {
-      // type,
-      // gasLimit: 2_000_000,
-      // gasPrice: 2_000_000_000,
-    };
-  } else if (chain == ChainSlug.OPTIMISM_SEPOLIA) {
-    return {
-      // type: 1,
-      // gasLimit: 5_000_000,
-      // gasPrice: 4_000_000_000,
-    };
-  } else if (chain == ChainSlug.BSC) {
-    return {
-      type,
-      gasLimit: 6_000_000,
-      gasPrice,
-    };
-  } else if (chain == ChainSlug.MAINNET) {
-    return {
-      // type: 1,
-      gasLimit: 6_000_000,
-      gasPrice: 5_000_000_000,
-    };
-  } else if (chain == ChainSlug.POLYGON_MAINNET) {
-    return {
-      type,
-      gasLimit,
-      gasPrice: 50_000_000_000,
-    };
-  } else if (chain == ChainSlug.SEPOLIA) {
-    return {
-      type: 1,
-      gasLimit: 2_000_000,
-      gasPrice: 50_000_000_000,
-    };
-  } else if (chain == ChainSlug.AEVO_TESTNET) {
-    return {
-      type: 2,
-      // gasLimit,
-      // gasPrice,
-    };
-  } else if (chain == ChainSlug.AEVO) {
-    return {
-      type: 1,
-      // gasLimit,
-      gasPrice: 100_000_000,
-    };
-  } else if (chain == ChainSlug.LYRA_TESTNET) {
-    return {
-      type: 2,
-      // gasLimit,
-      // gasPrice: 100_000_000,
-    };
-  } else if (chain == ChainSlug.LYRA) {
-    return {
-      // type: 1,
-      // gasLimit,
-      // gasPrice: 100_000_000,
-    };
-  } else if (chain == ChainSlug.SX_NETWORK_TESTNET) {
-    return {
-      // type: 1,
-      // gasLimit,
-      // gasPrice: 100_000_000,
-    };
-  } else if (chain == ChainSlug.MODE_TESTNET) {
-    return {
-      type: 1,
-      // gasLimit,
-      gasPrice: 100_000_000,
-    };
-  } else if (chain == ChainSlug.MODE) {
-    return {
-      type: 1,
-      gasLimit: 10_000_000,
-      gasPrice: 1_000_000,
-    };
-  } else if (chain == ChainSlug.SYNDR_SEPOLIA_L3) {
-    return {
-      type: 1,
-      gasLimit: 500_000_000,
-      gasPrice: 1_000_000,
-    };
-  } else if (chain == ChainSlug.HOOK) {
-    return {
-      // type: 1,
-      gasLimit: 7_000_000,
-      // gasPrice: 100000000,
-    };
-  } else if (chain == ChainSlug.REYA_CRONOS) {
-    return {
-      type: 1,
-      // gasLimit: 200000,
-      gasPrice: 100_000_000,
-    };
-  } else if (chain == ChainSlug.REYA) {
-    return {
-      type: 1,
-      // gasLimit: 20000000,
-      gasPrice: 100_000_000,
-    };
-  } else if (chain == ChainSlug.POLYNOMIAL_TESTNET) {
-    return {
-      type,
-      gasLimit: 4_000_000,
-      gasPrice,
-    };
-  } else if (chain == ChainSlug.BOB) {
-    return {
-      type: 1,
-      gasLimit: 4_000_000,
-      gasPrice: 100_000_000,
-    };
-  } else if (chain == ChainSlug.KINTO) {
-    return {
-      type,
-      gasLimit: 4_000_000,
-      gasPrice,
-    };
-  } else if (chain == ChainSlug.KINTO_DEVNET) {
-    return {
-      type,
-      gasLimit: 4_000_000,
-      gasPrice,
-    };
-  } else if (chain == ChainSlug.SIPHER_FUNKI_TESTNET) {
-    return {
-      // type,
-      // gasLimit,
-      // gasPrice,
-    };
-  } else if (chain == ChainSlug.WINR) {
-    return {
-      // type,
-      // gasLimit,
-      // gasPrice,
-    };
-  } else if (chain == ChainSlug.BLAST) {
-    return {
-      // type,
-      // gasLimit,
-      // gasPrice,
-    };
-  } else if (chain == ChainSlug.MANTLE) {
-    return {
-      type: 1,
-      gasLimit: 100_000_000_000,
-      gasPrice: 30_000_000,
-    };
-  } else if (chain == ChainSlug.NEOX_T4_TESTNET) {
-    return {
-      type: 1,
-      gasLimit: 6_000_000,
-      gasPrice: 40_000_000_000,
-    };
-  } else if (chain == ChainSlug.NEOX) {
-    return {
-      type: 1,
-      gasLimit: 6_000_000,
-      gasPrice: 40_000_000_000,
-    };
-  } else if (chainConfig[chain] && chainConfig[chain].overrides) {
-    return chainConfig[chain].overrides!;
-  } else return { type, gasLimit, gasPrice };
-=======
 }> => {
   if (chainConfig[chain]?.overrides) {
     return chainConfig[chain].overrides;
   }
   return await getOverrides(chain, getProviderFromChainSlug(chain));
->>>>>>> fc275911
 };