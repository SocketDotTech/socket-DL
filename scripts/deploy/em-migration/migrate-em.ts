require("dotenv").config();
import {
  CORE_CONTRACTS,
  ChainSlug,
  ChainSocketAddresses,
  DeploymentAddresses,
  MainnetIds,
  ROLES,
  TestnetIds,
  getAllAddresses,
} from "../../../src";
import { deployForChains } from "../scripts/deploySocketFor";
import prompts from "prompts";
import { checkAndUpdateRoles } from "../scripts/roles";
import {
  executorAddresses,
  mode,
  ownerAddresses,
  transmitterAddresses,
} from "../config/config";
import {
  configureExecutionManager,
  setManagers,
} from "../scripts/configureSocket";
import { storeAllAddresses } from "../utils";
<<<<<<< HEAD
import { SocketSigner } from "@socket.tech/dl-common";
import { getSocketSigner } from "../utils/socket-signer";
=======
import { getSiblingsFromAddresses } from "../../common";
import { connectPlugs } from "../scripts/connect";
>>>>>>> 888ac7d3

const emVersion = CORE_CONTRACTS.ExecutionManagerDF;

export const configureExecutionManagers = async (
  chains: ChainSlug[],
  addresses
) => {
  try {
    await Promise.all(
      chains.map(async (chain) => {
        let addr: ChainSocketAddresses = addresses[chain]!;
        const socketSigner: SocketSigner = await getSocketSigner(chain, addr);

        const siblingSlugs = chains.filter((c) => c !== chain);

        await configureExecutionManager(
          emVersion,
          addr[emVersion]!,
          addr[CORE_CONTRACTS.SocketBatcher],
          chain,
          siblingSlugs,
          socketSigner
        );

        await setManagers(addr, socketSigner, emVersion);
      })
    );
  } catch (error) {
    console.log(error);
    throw error;
  }
};

const deleteOldContracts = async (chains: ChainSlug[]) => {
  try {
    const addresses: DeploymentAddresses = getAllAddresses(mode);
    await Promise.all(
      Object.keys(addresses).map(async (chain) => {
        if (chains.includes(parseInt(chain) as ChainSlug)) {
          addresses[chain].Counter = "";
          addresses[chain].SocketBatcher = "";
          addresses[chain].SocketSimulator = "";
          addresses[chain].SimulatorUtils = "";
          addresses[chain].SwitchboardSimulator = "";
          addresses[chain].CapacitorSimulator = "";
        }
      })
    );

    await storeAllAddresses(addresses, mode);
  } catch (error) {
    console.log("Error:", error);
  }
};

const deploy = async (chains: ChainSlug[]) => {
  try {
    const addresses: DeploymentAddresses = await deployForChains(
      chains,
      emVersion
    );

    await checkAndUpdateRoles(
      {
        userSpecificRoles: [
          {
            userAddress: ownerAddresses[mode],
            filterRoles: [ROLES.RESCUE_ROLE, ROLES.GOVERNANCE_ROLE],
          },
        ],
        contractName: CORE_CONTRACTS.Socket,
        filterChains: chains,
        filterSiblingChains: chains,
        sendTransaction: true,
        newRoleStatus: true,
      },
      addresses
    );

    await checkAndUpdateRoles(
      {
        userSpecificRoles: [
          {
            userAddress: ownerAddresses[mode],
            filterRoles: [
              ROLES.RESCUE_ROLE,
              ROLES.GOVERNANCE_ROLE,
              ROLES.WITHDRAW_ROLE,
              ROLES.FEES_UPDATER_ROLE,
            ],
          },
          {
            userAddress: transmitterAddresses[mode],
            filterRoles: [ROLES.FEES_UPDATER_ROLE],
          },
          {
            userAddress: executorAddresses[mode],
            filterRoles: [ROLES.EXECUTOR_ROLE],
          },
        ],
        contractName: emVersion,
        filterChains: chains,
        filterSiblingChains: chains,
        sendTransaction: true,
        newRoleStatus: true,
      },
      addresses
    );
  } catch (error) {
    console.log("Error:", error);
  }
};

const configure = async (chains: ChainSlug[]) => {
  try {
    const addresses: DeploymentAddresses = await deployForChains(
      chains,
      emVersion
    );

    await connectPlugs(addresses, chains);

    await configureExecutionManagers(chains, addresses);
  } catch (error) {
    console.log("Error:", error);
  }
};

const main = async () => {
  const response = await prompts([
    {
      name: "action",
      type: "select",
      message: "Select execution manager action",
      choices: [
        {
          title: "Deploy and set roles",
          value: "deploy",
        },
        {
          title: "Configure",
          value: "configure",
        },
        {
          title: "Delete",
          value: "delete",
        },
      ],
    },
    {
      name: "chainType",
      type: "select",
      message: "Select chains network type",
      choices: [
        {
          title: "Mainnet",
          value: "mainnet",
        },
        {
          title: "Testnet",
          value: "testnet",
        },
      ],
    },
  ]);

  const chainOptions =
    response.chainType === "mainnet" ? MainnetIds : TestnetIds;
  let choices = chainOptions.map((chain) => ({
    title: chain.toString(),
    value: chain,
  }));

  const configResponse = await prompts([
    {
      name: "chains",
      type: "multiselect",
      message: "Select sibling chains to connect",
      choices,
    },
  ]);

  const chains = [...configResponse.chains];

  switch (response.action) {
    case "configure":
      await configure(chains);
      break;
    case "deploy":
      await deploy(chains);
      break;
    case "delete":
      await deleteOldContracts(chains);
      break;
    case "exit":
      process.exit(0);
  }
};

// npx hardhat run scripts/deploy/em-migration/migrate-em.ts
main();

// run this script, select deploy and upload s3 config
// run the fees updater for new EM
// check if fees set on all EMs for all paths with ./check-migration script
// run the script again for configuration
// run the ./check-migration script to test if all chains have latest EM<|MERGE_RESOLUTION|>--- conflicted
+++ resolved
@@ -23,13 +23,9 @@
   setManagers,
 } from "../scripts/configureSocket";
 import { storeAllAddresses } from "../utils";
-<<<<<<< HEAD
 import { SocketSigner } from "@socket.tech/dl-common";
 import { getSocketSigner } from "../utils/socket-signer";
-=======
-import { getSiblingsFromAddresses } from "../../common";
 import { connectPlugs } from "../scripts/connect";
->>>>>>> 888ac7d3
 
 const emVersion = CORE_CONTRACTS.ExecutionManagerDF;
 
