import { config as dotenvConfig } from "dotenv";
import axios from "axios";

dotenvConfig();
import {
  ChainSlug,
  TestnetIds,
  MainnetIds,
  isTestnet,
  isMainnet,
  CORE_CONTRACTS,
  DeploymentMode,
} from "../../../../src";
import { getAddresses, getRelayUrl, getRelayAPIKEY } from "../../utils";
import { BigNumber, Contract, ethers } from "ethers";
import Counter from "../../../../out/Counter.sol/Counter.json";
import Socket from "../../../../out/Socket.sol/Socket.json";

import { getProviderFromChainSlug } from "../../../constants/networks";
import { formatEther } from "ethers/lib/utils";
import { chains, mode, overrides } from "../../config/config";

interface RequestObj {
  to: string;
  data: string;
  chainSlug: number;
  value?: string | BigNumber;
  gasPrice?: string | BigNumber | undefined;
  gasLimit: string | number | undefined;
}

const API_BASE_URL =
  mode == DeploymentMode.DEV
<<<<<<< HEAD
    ? process.env.DL_API_DEV_URL
    : process.env.DL_API_PROD_URL;
=======
    ? "https://raf5spoep4.execute-api.us-east-1.amazonaws.com/dev/v1"
    : "https://prod.dlapi.socket.tech";

>>>>>>> eb500b01
const getSiblingSlugs = (chainSlug: ChainSlug): ChainSlug[] => {
  console.log(chainSlug, isMainnet(chainSlug));
  if (isTestnet(chainSlug))
    return TestnetIds.filter(
      (siblingChainSlug) => chainSlug !== siblingChainSlug
    );
  if (isMainnet(chainSlug))
    return MainnetIds.filter(
      (siblingChainSlug) => chainSlug !== siblingChainSlug
    );
  return [];
};

const axiosPost = async (url: string, data: object, config = {}) => {
  try {
    let response = await axios.post(url, data, config);
    // console.log("txStatus : ", response.status, response.data);
    return { success: true, ...response?.data };
  } catch (error) {
    //@ts-ignore
    console.log("status : ", error?.response?.status);
    console.log(
      "error occurred, url : ",
      url,
      "data : ",
      data,
      config,
      "\n error : ",
      //@ts-ignore
      error?.message,
      //@ts-ignore
      error?.response.data
    );
    //@ts-ignore
    return { success: false, ...error?.response?.data };
  }
};

const relayTx = async (params: RequestObj, provider: any) => {
  try {
    let { to, data, chainSlug, gasPrice, value, gasLimit } = params;
    let url = await getRelayUrl(mode);
    let config = {
      headers: {
        "x-api-key": getRelayAPIKEY(mode),
      },
    };
    // console.log({url})
    let body = {
      to,
      data,
      value,
      chainId: (await provider.getNetwork()).chainId,
      gasLimit,
      gasPrice,
      sequential: false,
      source: "LoadTester",
    };
    let response = await axiosPost(url!, body, config);
    if (response?.success) return response?.data;
    else return { hash: "" };
  } catch (error) {
    console.log("uncaught error");
  }
};

export const sendMessagesToAllPaths = async (params: {
  senderChains: ChainSlug[];
  receiverChains: ChainSlug[];
  count: number;
}) => {
  const amount = 100;
  const msgGasLimit = "200000"; // update this when add fee logic for dst gas limit
  try {
    let { senderChains, receiverChains, count } = params;

    console.log("================= checking for : ", params);
    let activeChainSlugs =
      senderChains.length > 0 ? senderChains : [...MainnetIds, ...TestnetIds];

    // parallelize chains
    await Promise.all(
      activeChainSlugs.map(async (chainSlug) => {
        const siblingSlugs = getSiblingSlugs(chainSlug);
        const addresses = await getAddresses(chainSlug, mode);

        console.log({ chainSlug, siblingSlugs });

        if (!addresses) {
          console.log("addresses not found for ", chainSlug, addresses);
          return;
        }

        // console.log(" 2 ");

        const counterAddress = addresses["Counter"];
        if (!counterAddress) {
          console.log(chainSlug, "counter address not present: ", chainSlug);
          return;
        }
        // console.log(" 3 ");

        const provider = await getProviderFromChainSlug(chainSlug);
        const socket: Contract = new ethers.Contract(
          addresses[CORE_CONTRACTS.Socket],
          Socket.abi,
          provider
        );

        const counter: Contract = new ethers.Contract(
          counterAddress,
          Counter.abi
        );

        await Promise.all(
          siblingSlugs.map(async (siblingSlug) => {
            if (
              receiverChains.length > 0 &&
              !receiverChains.includes(siblingSlug)
            )
              return;

            // value = 100
            let executionParams =
<<<<<<< HEAD
              "0x0100000000000000000000000000000000000000000000000000000000000000";
=======
              "0x0000000000000000000000000000000000000000000000000000000000000000";
>>>>>>> eb500b01
            let transmissionParams =
              "0x0101000000010000000000000000000000000000000000000000000000000000";
            let data = counter.interface.encodeFunctionData(
              "remoteAddOperation",
              [
                siblingSlug,
                amount,
                msgGasLimit,
                executionParams,
                // ethers.constants.HashZero,
                transmissionParams,
              ]
            );
            let to = counter.address;
            let value = await socket.getMinFees(
              msgGasLimit,
              Math.ceil(data.length / 2), // payload size
              executionParams,
              transmissionParams,
              siblingSlug,
              to
            );

            console.log(
              `fees for path ${chainSlug}-${siblingSlug} is ${formatEther(
                value
              )}`
            );

            const gasLimit: number | string | undefined =
              chainSlug === ChainSlug.ARBITRUM ||
              chainSlug === ChainSlug.ARBITRUM_SEPOLIA
                ? 2000000
                : overrides(chainSlug)?.gasLimit
                ? overrides(chainSlug).gasLimit.toString()
                : undefined;

            let tempArray = new Array(count).fill(1);
            await Promise.all(
              tempArray.map(async (c) => {
                // console.log(c)
                console.log(to, data, value);
                let response = await relayTx(
                  {
                    to,
                    data,
                    value,
                    gasLimit,
                    gasPrice:
                      overrides(chainSlug)?.gasPrice?.toString() || undefined,
                    chainSlug,
                  },
                  provider
                );
                console.log(
                  `Track message here: ${API_BASE_URL}/messages-from-tx?srcChainSlug=${chainSlug}&srcTxHash=${response?.hash}`
                );
              })
            );
          })
        );
      })
    );
  } catch (error) {
    console.log("Error while sending outbound tx", error);
  }
};

const main = async () => {
  let senderChains = chains;
  let receiverChains = chains;
  let count = 1;
  await sendMessagesToAllPaths({ senderChains, receiverChains, count });
};

main()
  .then(() => process.exit(0))
  .catch((error: Error) => {
    console.error(error);
    process.exit(1);
  });

// npx ts-node scripts/deploy/helpers/send-msg/allPathTest.ts<|MERGE_RESOLUTION|>--- conflicted
+++ resolved
@@ -31,14 +31,8 @@
 
 const API_BASE_URL =
   mode == DeploymentMode.DEV
-<<<<<<< HEAD
     ? process.env.DL_API_DEV_URL
     : process.env.DL_API_PROD_URL;
-=======
-    ? "https://raf5spoep4.execute-api.us-east-1.amazonaws.com/dev/v1"
-    : "https://prod.dlapi.socket.tech";
-
->>>>>>> eb500b01
 const getSiblingSlugs = (chainSlug: ChainSlug): ChainSlug[] => {
   console.log(chainSlug, isMainnet(chainSlug));
   if (isTestnet(chainSlug))
@@ -163,11 +157,7 @@
 
             // value = 100
             let executionParams =
-<<<<<<< HEAD
-              "0x0100000000000000000000000000000000000000000000000000000000000000";
-=======
               "0x0000000000000000000000000000000000000000000000000000000000000000";
->>>>>>> eb500b01
             let transmissionParams =
               "0x0101000000010000000000000000000000000000000000000000000000000000";
             let data = counter.interface.encodeFunctionData(
