import { config as dotenvConfig } from "dotenv";
dotenvConfig();
import { BigNumber, constants } from "ethers";

import fs from "fs";
import { ethers } from "ethers";
import { Contract } from "ethers";
require("dotenv").config();
import yargs from "yargs";
import { getProviderFromChainSlug } from "../../../constants";
import SocketABI from "../../../../out/Socket.sol/Socket.json";

import path from "path";
<<<<<<< HEAD
import { mode } from "../../config/config";
=======
import { mode, overrides } from "../../config";
>>>>>>> 8fd8ec06
import {
  CORE_CONTRACTS,
  HardhatChainName,
  hardhatChainNameToSlug,
} from "../../../../src";
<<<<<<< HEAD
import { sleep } from "@socket.tech/dl-common";
=======
import { formatEther } from "ethers/lib/utils";
>>>>>>> 8fd8ec06

const deployedAddressPath = path.join(
  __dirname,
  `/../../../../deployments/${mode}_addresses.json`
);

// batch outbound contract:
const helperContractAddress = {
  11155112: "0xF76E77186Ae85Fa0D5fce51D03e59b964fe7717A",
  11155111: "0x91C27Cad374246314E756f8Aa2f62F433d6F102C",
  80001: "0x7d96De5fa59F61457da325649bcF2B4e500055Ad",
  421613: "0x60c3A0bCEa43F5aaf8743a41351C0a7b982aE01E",
  420: "0xD21e53E568FD904c2599E41aFC2434ea11b38A2e",
  5: "0x28f26c101e3F694f1d03D477b4f34F8835141611",
};

const helperABI = [
  {
    inputs: [
      {
        internalType: "uint32",
        name: "chainSlug_",
        type: "uint32",
      },
      {
        internalType: "uint256",
        name: "amount_",
        type: "uint256",
      },
      {
        internalType: "uint256",
        name: "msgGasLimit_",
        type: "uint256",
      },
      {
        internalType: "uint256",
        name: "totalMsgs_",
        type: "uint256",
      },
    ],
    name: "remoteAddOperationBatch",
    outputs: [],
    stateMutability: "payable",
    type: "function",
  },
];

const WAIT_FOR_TX = false;
const totalIterations = 10;

// usage:
// npx ts-node scripts/deploy/scripts/outbound-load-test.ts --chain optimism-goerli --remoteChain arbitrum-goerli --numOfRequests 10 --waitTime 6

export const main = async () => {
  const amount = 100;
  const msgGasLimit = "100000";
  let remoteChainSlug;

  try {
    const argv = await yargs
      .option({
        chain: {
          description: "chain",
          type: "string",
          demandOption: true,
        },
      })
      .option({
        remoteChain: {
          description: "remoteChain",
          type: "string",
          demandOption: true,
        },
      })
      .option({
        numOfRequests: {
          description: "numOfRequests",
          type: "number",
          demandOption: true,
        },
      })
      .option({
        waitTime: {
          description: "waitTime",
          type: "number",
          demandOption: false,
        },
      }).argv;

    const chain = argv.chain as HardhatChainName;
    const chainSlug = hardhatChainNameToSlug[chain];

    const providerInstance = getProviderFromChainSlug(chainSlug);

    const signer = new ethers.Wallet(
      process.env.SOCKET_SIGNER_KEY as string,
      providerInstance
    );

    const remoteChain = argv.remoteChain as HardhatChainName;
    remoteChainSlug = hardhatChainNameToSlug[remoteChain];

    const numOfRequests = argv.numOfRequests as number;
    const waitTime = argv.waitTime as number;

    const config: any = JSON.parse(
      fs.readFileSync(deployedAddressPath, "utf-8")
    );

    const counterAddress = config[chainSlug]["Counter"];

    const helper: Contract = new ethers.Contract(
      helperContractAddress[chainSlug],
      helperABI,
      signer
    );

    const socket: Contract = new ethers.Contract(
      config[chainSlug][CORE_CONTRACTS.Socket],
      SocketABI.abi,
      signer
    );

    const value = await socket.getMinFees(
      msgGasLimit,
      100, // payload size
      constants.HashZero,
      constants.HashZero,
      remoteChainSlug,
      counterAddress
    );
    console.log("fees : ", value.toString(), formatEther(value));
    if (WAIT_FOR_TX) {
      await confirmAndWait(
        signer,
        helper,
        remoteChainSlug,
        amount,
        msgGasLimit,
        numOfRequests,
        value,
        waitTime,
        chainSlug
      );
    } else {
      await sendAndWait(
        signer,
        helper,
        remoteChainSlug,
        amount,
        msgGasLimit,
        numOfRequests,
        value,
        waitTime,
        chainSlug
      );
    }
  } catch (error) {
    console.log(
      `Error while sending remoteAddOperation with ${amount} amount and ${msgGasLimit} gas limit to counter at ${remoteChainSlug}`
    );
    console.error("Error while sending transaction", error);
    throw error;
  }
};

const sendAndWait = async (
  signer,
  helper,
  remoteChainSlug,
  amount,
  msgGasLimit,
  numOfRequests,
  value,
  waitTime,
  chainSlug
) => {
  const nonce = await signer.getTransactionCount();

  for (let index = 0; index < totalIterations; index++) {
    const tx = await helper
      .connect(signer)
      .remoteAddOperationBatch(
        remoteChainSlug,
        amount,
        msgGasLimit,
        numOfRequests,
        {
          value: BigNumber.from(value).mul(numOfRequests),
          nonce: nonce + index,
        }
      );

    console.log(
      `remoteAddOperation-tx with hash: ${
        tx.hash
      } was sent with ${amount} amount and ${msgGasLimit} gas limit to counter at ${remoteChainSlug}, value: ${
        value * numOfRequests
      }`
    );
    console.log(
      `Track here: https://6il289myzb.execute-api.us-east-1.amazonaws.com/dev/messages-from-tx?srcChainSlug=${chainSlug}&srcTxHash=${tx.hash
        .toString()
        .toLowerCase()}`
    );

    if (waitTime && waitTime > 0) {
      await sleep(waitTime);
    }
  }
};

const confirmAndWait = async (
  signer,
  helper,
  remoteChainSlug,
  amount,
  msgGasLimit,
  numOfRequests,
  value,
  waitTime,
  chainSlug
) => {
  for (let i = 0; i < totalIterations; i++) {
    const tx = await helper
      .connect(signer)
      .remoteAddOperationBatch(
        remoteChainSlug,
        amount,
        msgGasLimit,
        numOfRequests,
        {
          value: BigNumber.from(value).mul(numOfRequests),
          ...overrides(chainSlug),
        }
      );

    await tx.wait();
    console.log(
      `remoteAddOperation-tx with hash: ${
        tx.hash
      } was sent with ${amount} amount and ${msgGasLimit} gas limit to counter at ${remoteChainSlug}, value: ${
        value * numOfRequests
      }`
    );
    console.log(
      `Track here: https://6il289myzb.execute-api.us-east-1.amazonaws.com/dev/messages-from-tx?srcChainSlug=${chainSlug}&srcTxHash=${tx.hash
        .toString()
        .toLowerCase()}`
    );

    if (waitTime && waitTime > 0) {
      await sleep(waitTime);
    }
  }
};

main()
  .then(() => process.exit(0))
  .catch((error: Error) => {
    console.error(error);
    process.exit(1);
  });<|MERGE_RESOLUTION|>--- conflicted
+++ resolved
@@ -11,21 +11,14 @@
 import SocketABI from "../../../../out/Socket.sol/Socket.json";
 
 import path from "path";
-<<<<<<< HEAD
 import { mode } from "../../config/config";
-=======
-import { mode, overrides } from "../../config";
->>>>>>> 8fd8ec06
 import {
   CORE_CONTRACTS,
   HardhatChainName,
   hardhatChainNameToSlug,
 } from "../../../../src";
-<<<<<<< HEAD
 import { sleep } from "@socket.tech/dl-common";
-=======
 import { formatEther } from "ethers/lib/utils";
->>>>>>> 8fd8ec06
 
 const deployedAddressPath = path.join(
   __dirname,
