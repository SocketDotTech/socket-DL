import {
  ChainSlug,
  DeploymentAddresses,
  MainnetIds,
  TestnetIds,
} from "../../src";
import { configureRoles } from "./scripts/configureRoles";
import { deployForChains } from "./scripts/deploySocketFor";
import { configureSwitchboards } from "./scripts/configureSwitchboards";
import { connectPlugs } from "./scripts/connect";
import prompts from "prompts";
import { executionManagerVersion } from "./config/config";

const main = async () => {
  try {
    const response = await prompts([
      {
        name: "chainType",
        type: "select",
        message: "Select chains network type",
        choices: [
          {
            title: "Mainnet",
            value: "mainnet",
          },
          {
            title: "Testnet",
            value: "testnet",
          },
        ],
      },
    ]);

    const chainOptions =
      response.chainType === "mainnet" ? MainnetIds : TestnetIds;
    let choices = chainOptions.map((chain) => ({
      title: chain.toString(),
      value: chain,
    }));

    const chainsResponse = await prompts([
      {
        name: "chains",
        type: "multiselect",
        message: "Select chains to connect",
        choices,
      },
      {
        name: "siblings",
        type: "multiselect",
        message: "Select sibling chains to connect",
        choices,
      },
    ]);

<<<<<<< HEAD
    const chains = [...configResponse.chains];

    choices = chains.map((chain) => ({
      title: chain.toString(),
      value: chain,
    }));

    const safeResponse = await prompts([
      {
        name: "chains",
        type: "multiselect",
        message: "Select chains to use Safe as owner",
        choices,
      },
    ]);

    let addresses: DeploymentAddresses = await deployForChains(
      chains,
      safeResponse.chains,
=======
    const chains = chainsResponse.chains;
    const siblings = chainsResponse.siblings;
    const allChains = [...chains, ...siblings];
    console.log("allChains: ", allChains);
    let addresses: DeploymentAddresses = await deployForChains(
      allChains,
>>>>>>> b11272a3
      executionManagerVersion
    );

    if (chains.length === 0) {
      console.log("No siblings selected!");
      return;
    }
<<<<<<< HEAD

    await configureRoles(
      addresses,
      chains,
      safeResponse.chains,
=======
    await configureRoles(
      addresses,
      chains,
      siblings,
>>>>>>> b11272a3
      true,
      executionManagerVersion
    );
    addresses = await configureSwitchboards(
      addresses,
      chains,
<<<<<<< HEAD
      safeResponse.chains,
=======
      siblings,
>>>>>>> b11272a3
      executionManagerVersion
    );
    await connectPlugs(addresses, chains, siblings);
  } catch (error) {
    console.log("Error:", error);
  }
};

main()
  .then(() => process.exit(0))
  .catch((error: Error) => {
    console.error(error);
    process.exit(1);
  });<|MERGE_RESOLUTION|>--- conflicted
+++ resolved
@@ -53,8 +53,10 @@
       },
     ]);
 
-<<<<<<< HEAD
-    const chains = [...configResponse.chains];
+    const chains = chainsResponse.chains;
+    const siblings = chainsResponse.siblings;
+    const allChains = [...chains, ...siblings];
+    console.log("allChains: ", allChains);
 
     choices = chains.map((chain) => ({
       title: chain.toString(),
@@ -71,16 +73,8 @@
     ]);
 
     let addresses: DeploymentAddresses = await deployForChains(
-      chains,
+      allChains,
       safeResponse.chains,
-=======
-    const chains = chainsResponse.chains;
-    const siblings = chainsResponse.siblings;
-    const allChains = [...chains, ...siblings];
-    console.log("allChains: ", allChains);
-    let addresses: DeploymentAddresses = await deployForChains(
-      allChains,
->>>>>>> b11272a3
       executionManagerVersion
     );
 
@@ -88,29 +82,20 @@
       console.log("No siblings selected!");
       return;
     }
-<<<<<<< HEAD
 
     await configureRoles(
       addresses,
       chains,
+      siblings,
       safeResponse.chains,
-=======
-    await configureRoles(
-      addresses,
-      chains,
-      siblings,
->>>>>>> b11272a3
       true,
       executionManagerVersion
     );
     addresses = await configureSwitchboards(
       addresses,
       chains,
-<<<<<<< HEAD
+      siblings,
       safeResponse.chains,
-=======
-      siblings,
->>>>>>> b11272a3
       executionManagerVersion
     );
     await connectPlugs(addresses, chains, siblings);
