import { constants } from "ethers";
import { createObj, getInstance } from "../utils";
import { ChainSlug, ChainSocketAddresses } from "../../../src";
<<<<<<< HEAD
import { initialPacketCount, overrides } from "../config/config";
import { SocketSigner } from "@socket.tech/dl-common";
=======
import { initialPacketCount, overrides, socketOwner } from "../config/config";
>>>>>>> 888ac7d3

export default async function registerSwitchboardForSibling(
  switchBoardAddress: string,
  siblingSwitchBoardAddress: string,
  remoteChainSlug: string | ChainSlug,
  capacitorType: number,
  maxPacketLength: number,
  signer: SocketSigner,
  integrationType: string,
  config: ChainSocketAddresses
) {
  try {
    const socket = (await getInstance("Socket", config["Socket"])).connect(
      signer
    );

    // used fast switchboard here as all have same function signature
    const switchboard = (
      await getInstance("FastSwitchboard", switchBoardAddress)
    ).connect(signer);

    // send overrides while reading capacitor to avoid errors on mantle chain
    // some chains give balance error if gas price is used with from address as zero
    // therefore override from address as well
    let capacitor = await socket.capacitors__(
      switchBoardAddress,
      remoteChainSlug,
      { ...(await overrides(await signer.getChainId())), from: socketOwner }
    );

    if (capacitor === constants.AddressZero) {
<<<<<<< HEAD
      const transaction = {
        to: switchboard.address,
        data: switchboard.encodeFunctionData(
          "registerSiblingSlug(uint32,uint256,uint256,uint256,address)",
          [
            remoteChainSlug,
            maxPacketLength,
            capacitorType,
            initialPacketCount,
            siblingSwitchBoardAddress,
          ]
        ),
        ...overrides(await signer.getChainId()),
      };

      const isSubmitted = await signer.isTxHashSubmitted(transaction);
      if (isSubmitted) return;
      const tx = await signer.sendTransaction(transaction);
=======
      const registerTx = await switchboard.registerSiblingSlug(
        remoteChainSlug,
        maxPacketLength,
        capacitorType,
        initialPacketCount,
        siblingSwitchBoardAddress,
        {
          ...(await overrides(await signer.getChainId())),
        }
      );
>>>>>>> 888ac7d3
      console.log(
        `Registering Switchboard remoteChainSlug - ${remoteChainSlug} ${switchBoardAddress}: ${tx.hash}`
      );
      await tx.wait();
    }

    // get capacitor and decapacitor for config
    // send overrides while reading capacitor/decapacitor to avoid errors on mantle chain
    // some chains give balance error if gas price is used with from address as zero
    // therefore override from address as well
    capacitor = await socket.capacitors__(switchBoardAddress, remoteChainSlug, {
      ...(await overrides(await signer.getChainId())),
      from: socketOwner,
    });
    const decapacitor = await socket.decapacitors__(
      switchBoardAddress,
      remoteChainSlug,
      { ...(await overrides(await signer.getChainId())), from: socketOwner }
    );

    config = setCapacitorPair(
      config,
      remoteChainSlug,
      integrationType,
      {
        capacitor,
        decapacitor,
      },
      switchBoardAddress
    );
  } catch (error) {
    console.log("Error in registering switchboards", error);
  }
  return config;
}

function setCapacitorPair(
  config,
  chainSlug,
  integrationType,
  contracts,
  switchboard
) {
  config = createObj(
    config,
    ["integrations", chainSlug, integrationType, "capacitor"],
    contracts["capacitor"]
  );

  config = createObj(
    config,
    ["integrations", chainSlug, integrationType, "decapacitor"],
    contracts["decapacitor"]
  );

  config = createObj(
    config,
    ["integrations", chainSlug, integrationType, "switchboard"],
    switchboard
  );

  return config;
}<|MERGE_RESOLUTION|>--- conflicted
+++ resolved
@@ -1,12 +1,8 @@
 import { constants } from "ethers";
 import { createObj, getInstance } from "../utils";
 import { ChainSlug, ChainSocketAddresses } from "../../../src";
-<<<<<<< HEAD
 import { initialPacketCount, overrides } from "../config/config";
 import { SocketSigner } from "@socket.tech/dl-common";
-=======
-import { initialPacketCount, overrides, socketOwner } from "../config/config";
->>>>>>> 888ac7d3
 
 export default async function registerSwitchboardForSibling(
   switchBoardAddress: string,
@@ -38,7 +34,6 @@
     );
 
     if (capacitor === constants.AddressZero) {
-<<<<<<< HEAD
       const transaction = {
         to: switchboard.address,
         data: switchboard.encodeFunctionData(
@@ -57,18 +52,6 @@
       const isSubmitted = await signer.isTxHashSubmitted(transaction);
       if (isSubmitted) return;
       const tx = await signer.sendTransaction(transaction);
-=======
-      const registerTx = await switchboard.registerSiblingSlug(
-        remoteChainSlug,
-        maxPacketLength,
-        capacitorType,
-        initialPacketCount,
-        siblingSwitchBoardAddress,
-        {
-          ...(await overrides(await signer.getChainId())),
-        }
-      );
->>>>>>> 888ac7d3
       console.log(
         `Registering Switchboard remoteChainSlug - ${remoteChainSlug} ${switchBoardAddress}: ${tx.hash}`
       );
