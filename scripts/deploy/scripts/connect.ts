import { getDefaultIntegrationType } from "../../constants";
import { getInstance } from "../utils";
import {
  ChainSlug,
  ChainSocketAddresses,
  DeploymentAddresses,
  IntegrationTypes,
  MainnetIds,
  TestnetIds,
  isTestnet,
} from "../../../src";
import { Contract } from "ethers";
import { getSwitchboardAddressFromAllAddresses } from "../../../src";
import { overrides } from "../config/config";
import { getSocketSigner } from "../utils/socket-signer";

export const connectPlugs = async (
  addresses: DeploymentAddresses,
  chains: ChainSlug[],
  siblings: ChainSlug[]
) => {
  try {
    console.log("=========== connecting plugs ===========");
    await Promise.all(
      chains.map(async (chain) => {
        if (!addresses[chain]) return;

        const addr: ChainSocketAddresses = addresses[chain]!;
        const socketSigner = await getSocketSigner(chain, addr, false);

        if (!addr["integrations"]) return;

        // const list = isTestnet(chain) ? TestnetIds : MainnetIds;
        // const siblingSlugs: ChainSlug[] = list.filter(
        //   (chainSlug) =>
        //     chainSlug !== chain &&
        //     addresses?.[chainSlug]?.["Counter"] &&
        //     chains.includes(chainSlug)
        // );

<<<<<<< HEAD
        const siblingIntegrationType: IntegrationTypes[] = siblingSlugs.map(
=======
        const siblingIntegrationtype: IntegrationTypes[] = siblings.map(
>>>>>>> b11272a3
          (chainSlug) => {
            return getDefaultIntegrationType(chain, chainSlug);
          }
        );

        console.log(`Connecting Counter for ${chain}`);

        const counter: Contract = (
          await getInstance("Counter", addr["Counter"])
        ).connect(socketSigner);

        const socket: Contract = (
          await getInstance("Socket", addr["Socket"])
        ).connect(socketSigner);

<<<<<<< HEAD
        const owner = await counter.owner();
        if (owner.toLowerCase() !== socketSigner.address.toLowerCase()) return;

        for (let index = 0; index < siblingSlugs.length; index++) {
          const sibling = siblingSlugs[index];
=======
        for (let index = 0; index < siblings.length; index++) {
          const sibling = siblings[index];
>>>>>>> b11272a3
          const siblingCounter = addresses?.[sibling]?.["Counter"];
          let switchboard;
          try {
            switchboard = getSwitchboardAddressFromAllAddresses(
              addresses,
              chain,
              sibling,
              siblingIntegrationType[index]
            );
          } catch (error) {
            console.log(error, " continuing");
          }
          if (!switchboard) continue;

          const configs = await socket.getPlugConfig(counter.address, sibling, {
            ...(await overrides(chain)),
          });
          if (
            configs["siblingPlug"].toLowerCase() ===
              siblingCounter?.toLowerCase() &&
            configs["inboundSwitchboard__"].toLowerCase() ===
              switchboard.toLowerCase()
          ) {
            console.log("Config already set!");
            continue;
          }

          const tx = await counter.setSocketConfig(
            sibling,
            siblingCounter,
            switchboard,
            { ...(await overrides(chain)) }
          );

          console.log(
            `Connecting counter of ${chain} for ${sibling} and ${siblingIntegrationType[index]} at tx hash: ${tx.hash}`
          );
          await tx.wait();
        }
      })
    );
  } catch (error) {
    console.log("Error while sending transaction", error);
  }
};<|MERGE_RESOLUTION|>--- conflicted
+++ resolved
@@ -38,11 +38,7 @@
         //     chains.includes(chainSlug)
         // );
 
-<<<<<<< HEAD
-        const siblingIntegrationType: IntegrationTypes[] = siblingSlugs.map(
-=======
         const siblingIntegrationtype: IntegrationTypes[] = siblings.map(
->>>>>>> b11272a3
           (chainSlug) => {
             return getDefaultIntegrationType(chain, chainSlug);
           }
@@ -58,16 +54,11 @@
           await getInstance("Socket", addr["Socket"])
         ).connect(socketSigner);
 
-<<<<<<< HEAD
         const owner = await counter.owner();
         if (owner.toLowerCase() !== socketSigner.address.toLowerCase()) return;
 
-        for (let index = 0; index < siblingSlugs.length; index++) {
-          const sibling = siblingSlugs[index];
-=======
         for (let index = 0; index < siblings.length; index++) {
           const sibling = siblings[index];
->>>>>>> b11272a3
           const siblingCounter = addresses?.[sibling]?.["Counter"];
           let switchboard;
           try {
