--- conflicted
+++ resolved
@@ -150,7 +150,6 @@
     const transaction = {
       to: contractAddress,
       data,
-<<<<<<< HEAD
       ...overrides(chainSlug),
     };
 
@@ -158,10 +157,6 @@
     if (isSubmitted) return;
 
     const tx = await socketSigner.sendTransaction(transaction);
-=======
-      ...(await overrides(chainSlug)),
-    });
->>>>>>> 888ac7d3
     console.log(
       `chain: ${chainSlug}`,
       " contract:",
@@ -187,7 +182,6 @@
     const transaction = {
       to,
       data,
-<<<<<<< HEAD
       ...overrides(chainSlug),
     };
 
@@ -195,10 +189,6 @@
     if (isSubmitted) return;
 
     const tx = await socketSigner.sendTransaction(transaction);
-=======
-      ...(await overrides(chainSlug)),
-    });
->>>>>>> 888ac7d3
     console.log(`to: ${to}, txHash: ${tx?.hash}`);
     await tx.wait();
     console.log(`txHash: ${tx?.hash} COMPLETE`);
@@ -272,7 +262,6 @@
       const requiredRoles =
         REQUIRED_ROLES[contractName as keyof typeof REQUIRED_ROLES];
       roleStatus[chainSlug][pseudoContractName] = {};
-<<<<<<< HEAD
 
       const calls = [];
       requiredRoles.map((role) => {
@@ -298,26 +287,6 @@
             c.callData ===
             instance.interface.encodeFunctionData("hasRole(bytes32,address)", [
               getRoleHash(role),
-=======
-      await Promise.all(
-        requiredRoles.map(async (role) => {
-          if (filterRoles.length > 0 && !filterRoles.includes(role)) return;
-          // send overrides while reading role to avoid errors on mantle chain
-          // some chains give balance error if gas price is used with from address as zero
-          // therefore override from address as well
-          let hasRole = await instance.callStatic["hasRole(bytes32,address)"](
-            getRoleHash(role),
-            userAddress,
-            { ...(await overrides(chainSlug)), from: socketOwner }
-          );
-
-          if (!roleStatus[chainSlug][pseudoContractName]["global"])
-            roleStatus[chainSlug][pseudoContractName]["global"] = [];
-          if (isRoleChanged(hasRole, newRoleStatus))
-            roleStatus[chainSlug][pseudoContractName]["global"].push({
-              hasRole,
-              role,
->>>>>>> 888ac7d3
               userAddress,
             ])
         );
@@ -548,7 +517,6 @@
               !filterSiblingChains.includes(siblingSlug)
             )
               return;
-<<<<<<< HEAD
 
             requiredChainRoles.map(async (role) => {
               if (filterRoles.length > 0 && !filterRoles.includes(role)) return;
@@ -564,36 +532,6 @@
               if (callIndex === -1)
                 throw Error(
                   `Role not found!, ${getChainRoleHash(
-=======
-            }
-            let instance = (
-              await getInstance(contractName, contractAddress)
-            ).connect(provider);
-
-            let requiredRoles =
-              REQUIRED_ROLES[contractName as keyof typeof REQUIRED_ROLES];
-
-            roleStatus[chainSlug][contractName!] = {};
-            await Promise.all(
-              requiredRoles.map(async (role) => {
-                if (filterRoles.length > 0 && !filterRoles.includes(role))
-                  return;
-                // send overrides while reading role to avoid errors on mantle chain
-                // some chains give balance error if gas price is used with from address as zero
-                // therefore override from address as well
-                let hasRole = await instance.callStatic[
-                  "hasRole(bytes32,address)"
-                ](getRoleHash(role), userAddress, {
-                  ...(await overrides(chainSlug)),
-                  from: socketOwner,
-                });
-                if (isRoleChanged(hasRole, newRoleStatus)) {
-                  if (!roleStatus[chainSlug][contractName!]["global"]) {
-                    roleStatus[chainSlug][contractName!]["global"] = [];
-                  }
-                  roleStatus[chainSlug][contractName]["global"].push({
-                    hasRole,
->>>>>>> 888ac7d3
                     role,
                     Number(siblingSlug)
                   )}, ${userAddress}, ${siblingSlug}, ${role}`
@@ -653,111 +591,10 @@
                   userAddress,
                   newRoleStatus
                 );
-<<<<<<< HEAD
               }
             });
           });
         });
-=======
-              })
-            );
-
-            let requiredChainRoles =
-              REQUIRED_CHAIN_ROLES[
-                contractName as keyof typeof REQUIRED_CHAIN_ROLES
-              ];
-
-            if (!requiredChainRoles?.length) return;
-            if (
-              contractName == CORE_CONTRACTS.TransmitManager &&
-              filterRoles.includes(ROLES.TRANSMITTER_ROLE)
-            ) {
-              siblingSlugs.push(chainSlug);
-            }
-            await Promise.all(
-              siblingSlugs.map(async (siblingSlug) => {
-                if (
-                  filterSiblingChains.length > 0 &&
-                  !filterSiblingChains.includes(siblingSlug)
-                )
-                  return;
-
-                await Promise.all(
-                  requiredChainRoles.map(async (role) => {
-                    if (filterRoles.length > 0 && !filterRoles.includes(role))
-                      return;
-                    // send overrides while reading role to avoid errors on mantle chain
-                    // some chains give balance error if gas price is used with from address as zero
-                    // therefore override from address as well
-                    let hasRole = await instance.callStatic[
-                      "hasRole(bytes32,address)"
-                    ](
-                      getChainRoleHash(role, Number(siblingSlug)),
-                      userAddress,
-                      { ...(await overrides(chainSlug)), from: socketOwner }
-                    );
-
-                    if (isRoleChanged(hasRole, newRoleStatus)) {
-                      if (
-                        !roleStatus[chainSlug][contractName][siblingSlug]
-                          ?.length
-                      )
-                        roleStatus[chainSlug][contractName][siblingSlug] = [];
-
-                      roleStatus[chainSlug][contractName][siblingSlug].push({
-                        role,
-                        hasRole,
-                        userAddress,
-                      });
-                    }
-
-                    // console.log(chainSlug, contractName, role, hasRole);
-
-                    // If Watcher role in FastSwitchboard, have to call another function
-                    // to set the role
-                    if (
-                      (contractName === CORE_CONTRACTS.FastSwitchboard ||
-                        contractName === CORE_CONTRACTS.FastSwitchboard2) &&
-                      role === ROLES.WATCHER_ROLE &&
-                      isRoleChanged(hasRole, newRoleStatus)
-                    ) {
-                      let data;
-                      if (newRoleStatus) {
-                        data = instance.interface.encodeFunctionData(
-                          "grantWatcherRole",
-                          [siblingSlug, userAddress]
-                        );
-                      } else {
-                        data = instance.interface.encodeFunctionData(
-                          "revokeWatcherRole",
-                          [siblingSlug, userAddress]
-                        );
-                      }
-
-                      if (!otherTxns[chainSlug]) otherTxns[chainSlug] = [];
-                      otherTxns[chainSlug]?.push({
-                        to: instance.address,
-                        data,
-                      });
-                    } else {
-                      addTransaction(
-                        chainSlug,
-                        contractName as CORE_CONTRACTS,
-                        contractAddress!,
-                        hasRole,
-                        getRoleHash(role),
-                        Number(siblingSlug),
-                        userAddress,
-                        newRoleStatus
-                      );
-                    }
-                  })
-                );
-              })
-            );
-          })
-        );
->>>>>>> 888ac7d3
       })
     );
 
