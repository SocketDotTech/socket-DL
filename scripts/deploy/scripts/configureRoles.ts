--- conflicted
+++ resolved
@@ -24,11 +24,8 @@
 export const configureRoles = async (
   addresses: DeploymentAddresses,
   chains: ChainSlug[],
-<<<<<<< HEAD
+  siblings: ChainSlug[],
   safeChains: ChainSlug[],
-=======
-  siblings: ChainSlug[],
->>>>>>> b11272a3
   sendTransaction: boolean,
   executionManagerVersion: CORE_CONTRACTS
 ) => {
@@ -65,12 +62,8 @@
       ],
       contractName: executionManagerVersion,
       filterChains: chains,
-<<<<<<< HEAD
-      filterSiblingChains: chains,
-      safeChains,
-=======
-      filterSiblingChains: siblings,
->>>>>>> b11272a3
+      filterSiblingChains: siblings,
+      safeChains,
       sendTransaction,
       newRoleStatus,
     },
@@ -100,12 +93,8 @@
       ],
       contractName: CORE_CONTRACTS.TransmitManager,
       filterChains: chains,
-<<<<<<< HEAD
-      filterSiblingChains: chains,
-      safeChains,
-=======
-      filterSiblingChains: siblings,
->>>>>>> b11272a3
+      filterSiblingChains: siblings,
+      safeChains,
       sendTransaction,
       newRoleStatus,
     },
@@ -126,12 +115,8 @@
       ],
       contractName: CORE_CONTRACTS.Socket,
       filterChains: chains,
-<<<<<<< HEAD
-      filterSiblingChains: chains,
-      safeChains,
-=======
-      filterSiblingChains: siblings,
->>>>>>> b11272a3
+      filterSiblingChains: siblings,
+      safeChains,
       sendTransaction,
       newRoleStatus,
     },
@@ -172,12 +157,8 @@
 
       contractName: CORE_CONTRACTS.FastSwitchboard,
       filterChains: chains,
-<<<<<<< HEAD
-      filterSiblingChains: chains,
-      safeChains,
-=======
-      filterSiblingChains: siblings,
->>>>>>> b11272a3
+      filterSiblingChains: siblings,
+      safeChains,
       sendTransaction,
       newRoleStatus,
     },
@@ -216,12 +197,8 @@
       ],
       contractName: CORE_CONTRACTS.OptimisticSwitchboard,
       filterChains: chains,
-<<<<<<< HEAD
-      filterSiblingChains: chains,
-      safeChains,
-=======
-      filterSiblingChains: siblings,
->>>>>>> b11272a3
+      filterSiblingChains: siblings,
+      safeChains,
       sendTransaction,
       newRoleStatus,
     },
@@ -257,12 +234,8 @@
       ],
       contractName: CORE_CONTRACTS.NativeSwitchboard,
       filterChains: chains,
-<<<<<<< HEAD
-      filterSiblingChains: chains,
-      safeChains,
-=======
-      filterSiblingChains: siblings,
->>>>>>> b11272a3
+      filterSiblingChains: siblings,
+      safeChains,
       sendTransaction,
       newRoleStatus,
     },
