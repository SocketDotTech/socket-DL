--- conflicted
+++ resolved
@@ -13,13 +13,10 @@
 } from "../../../src";
 import { overrides } from "../config/config";
 import { VerifyArgs } from "../verify";
-<<<<<<< HEAD
 import { SocketSigner } from "@socket.tech/dl-common";
-=======
 import { chainIdToSlug, getZkWallet } from "../../constants";
 import { Deployer } from "@matterlabs/hardhat-zksync";
 import * as hre from "hardhat";
->>>>>>> b11272a3
 
 export const deploymentsPath = path.join(__dirname, `/../../../deployments/`);
 
@@ -82,50 +79,15 @@
   return contract;
 };
 
-// export async function deployContractWithArgs(
-//   contractName: string,
-//   args: Array<any>,
-//   signer: SignerWithAddress | Wallet
-// ) {
-//   try {
-//     const Contract: ContractFactory = await ethers.getContractFactory(
-//       contractName
-//     );
-//     // gasLimit is set to undefined to not use the value set in overrides
-//     const contract: Contract = await Contract.connect(signer).deploy(...args, {
-//       ...(await overrides(await signer.getChainId())),
-//     });
-//     await contract.deployed();
-//     return contract;
-//   } catch (error) {
-//     throw error;
-//   }
-// }
-
 export async function deployContractWithArgs(
   contractName: string,
   args: Array<any>,
-<<<<<<< HEAD
   signer: SocketSigner
-) {
-  try {
-    const contractFactory: ContractFactory = await ethers.getContractFactory(
-      contractName,
-      signer
-    );
-
-    // gasLimit is set to undefined to not use the value set in overrides
-    const contract: Contract = await contractFactory.deploy(...args, {
-      ...overrides(await signer.getChainId()),
-    });
-    await contract.deployed();
-    return contract;
-=======
-  signer: SignerWithAddress | Wallet
 ): Promise<Contract> {
   try {
     const chainId = (await signer.provider.getNetwork()).chainId;
     const chainSlug = chainIdToSlug(chainId);
+
     if (zkStackChain.includes(chainSlug)) {
       const wallet = getZkWallet(chainSlug);
       const deployer = new Deployer(hre, wallet);
@@ -143,31 +105,25 @@
             throw error;
           }
         });
-      const contract = await deployer.deploy(artifact, args);
-      const address = await contract.getAddress();
+      const zkContract = await deployer.deploy(artifact, args);
+      const address = await zkContract.getAddress();
       const contractFactory: ContractFactory = await ethers.getContractFactory(
         contractName
       );
-      // console.log(contract);
-      // contract.address = address;
       const instance = contractFactory.attach(address);
       return { ...instance, address };
     } else {
-      const Contract: ContractFactory = await ethers.getContractFactory(
-        contractName
+      const contractFactory: ContractFactory = await ethers.getContractFactory(
+        contractName,
+        signer
       );
-      const contract: Contract = await Contract.connect(signer).deploy(
-        ...args,
-        {
-          ...(await overrides(chainSlug)),
-        }
-      );
+      const contract: Contract = await contractFactory.deploy(...args, {
+        ...overrides(chainSlug),
+      });
       await contract.deployed();
       return contract;
     }
->>>>>>> b11272a3
   } catch (error) {
-    // throw error;
     console.log(error);
     process.exit(1);
   }
