--- conflicted
+++ resolved
@@ -282,17 +282,15 @@
   return obj;
 };
 
-<<<<<<< HEAD
 export const toLowerCase = (str?: string) => {
   if (!str) return "";
   return str.toLowerCase();
 };
-=======
+
 export function getChainSlugFromId(chainId: number) {
   const MAX_UINT_32 = 4294967295;
   if (chainId < MAX_UINT_32) return chainId;
 
   // avoid conflict for now
   return parseInt(utils.id(chainId.toString()).substring(0, 10));
-}
->>>>>>> e7e9f13d
+}