import { DeploymentMode } from "../../../src";

export const version = {
  [DeploymentMode.DEV]: "1.0.5",
<<<<<<< HEAD
  [DeploymentMode.PROD]: "1.0.62",
=======
  [DeploymentMode.PROD]: "1.0.67",
>>>>>>> 16661e28
};<|MERGE_RESOLUTION|>--- conflicted
+++ resolved
@@ -2,9 +2,5 @@
 
 export const version = {
   [DeploymentMode.DEV]: "1.0.5",
-<<<<<<< HEAD
-  [DeploymentMode.PROD]: "1.0.62",
-=======
   [DeploymentMode.PROD]: "1.0.67",
->>>>>>> 16661e28
 };