--- conflicted
+++ resolved
@@ -1,11 +1,6 @@
 import { DeploymentMode } from "../../../src";
 
 export const version = {
-<<<<<<< HEAD
   [DeploymentMode.DEV]: "1.0.5",
-  [DeploymentMode.PROD]: "1.0.22",
-=======
-  [DeploymentMode.DEV]: "1.0.2",
   [DeploymentMode.PROD]: "1.0.25",
->>>>>>> eb452b86
 };