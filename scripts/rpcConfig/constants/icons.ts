--- conflicted
+++ resolved
@@ -18,11 +18,8 @@
   [ChainSlug.AVALANCHE]: "",
   [ChainSlug.XLAYER]: "",
   [ChainSlug.MANTA_PACIFIC]: "",
-<<<<<<< HEAD
   [ChainSlug.POLTER_TESTNET]: "",
   [ChainSlug.POLYGON_AMOY]: "",
-=======
   [ChainSlug.OPBNB]: "",
   [ChainSlug.GEIST]: "",
->>>>>>> 16661e28
 };