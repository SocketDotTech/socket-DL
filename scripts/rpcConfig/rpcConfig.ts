import {
  ChainSlug,
  getAddresses,
  Integrations,
  DeploymentMode,
  S3Config,
  ChainSlugToId,
  TestnetIds,
  MainnetIds,
  getAllAddresses,
} from "../../src";

import dotenv from "dotenv";
dotenv.config();
const deploymentMode = process.env.DEPLOYMENT_MODE as DeploymentMode;
const addresses = getAllAddresses(deploymentMode);

const checkEnvVar = (envVar: string) => {
  let value = process.env[envVar];
  if (!value) {
    throw new Error(`Missing environment variable ${envVar}`);
  }
  return value;
};

const getBlockNumber = (
  deploymentMode: DeploymentMode,
  chainSlug: ChainSlug
) => {
  try {
    const addresses = getAddresses(chainSlug, deploymentMode);
    return addresses.startBlock ?? 1;
  } catch (error) {
    return 1;
  }
};

const getSiblings = (
  deploymentMode: DeploymentMode,
  chainSlug: ChainSlug
): ChainSlug[] => {
  try {
    const integrations: Integrations = getAddresses(
      chainSlug,
      deploymentMode
    ).integrations;
    if (!integrations) return [] as ChainSlug[];

    return Object.keys(integrations).map(
      (chainSlug) => parseInt(chainSlug) as ChainSlug
    );
  } catch (error) {
    return [] as ChainSlug[];
  }
};

const rpcs = {
  [ChainSlug.AEVO]: checkEnvVar("AEVO_RPC"),
  [ChainSlug.ARBITRUM]: checkEnvVar("ARBITRUM_RPC"),
  [ChainSlug.LYRA]: checkEnvVar("LYRA_RPC"),
  [ChainSlug.OPTIMISM]: checkEnvVar("OPTIMISM_RPC"),
  [ChainSlug.BSC]: checkEnvVar("BSC_RPC"),
  [ChainSlug.POLYGON_MAINNET]: checkEnvVar("POLYGON_RPC"),
  [ChainSlug.MAINNET]: checkEnvVar("ETHEREUM_RPC"),
  [ChainSlug.PARALLEL]: checkEnvVar("PARALLEL_RPC"),
  [ChainSlug.HOOK]: checkEnvVar("HOOK_RPC"),
  [ChainSlug.MANTLE]: checkEnvVar("MANTLE_RPC"),
  [ChainSlug.REYA]: checkEnvVar("REYA_RPC"),

  [ChainSlug.ARBITRUM_SEPOLIA]: checkEnvVar("ARBITRUM_SEPOLIA_RPC"),
  [ChainSlug.OPTIMISM_SEPOLIA]: checkEnvVar("OPTIMISM_SEPOLIA_RPC"),
  [ChainSlug.SEPOLIA]: checkEnvVar("SEPOLIA_RPC"),
  [ChainSlug.POLYGON_MUMBAI]: checkEnvVar("POLYGON_MUMBAI_RPC"),
  [ChainSlug.ARBITRUM_GOERLI]: checkEnvVar("ARB_GOERLI_RPC"),
  [ChainSlug.AEVO_TESTNET]: checkEnvVar("AEVO_TESTNET_RPC"),
  [ChainSlug.LYRA_TESTNET]: checkEnvVar("LYRA_TESTNET_RPC"),
  [ChainSlug.OPTIMISM_GOERLI]: checkEnvVar("OPTIMISM_GOERLI_RPC"),
  [ChainSlug.BSC_TESTNET]: checkEnvVar("BSC_TESTNET_RPC"),
  [ChainSlug.GOERLI]: checkEnvVar("GOERLI_RPC"),
  [ChainSlug.XAI_TESTNET]: checkEnvVar("XAI_TESTNET_RPC"),
  [ChainSlug.SX_NETWORK_TESTNET]: checkEnvVar("SX_NETWORK_TESTNET_RPC"),
  [ChainSlug.SX_NETWORK]: checkEnvVar("SX_NETWORK_RPC"),
  [ChainSlug.MODE_TESTNET]: checkEnvVar("MODE_TESTNET_RPC"),
  [ChainSlug.VICTION_TESTNET]: checkEnvVar("VICTION_TESTNET_RPC"),
  [ChainSlug.BASE]: checkEnvVar("BASE_RPC"),
  [ChainSlug.MODE]: checkEnvVar("MODE_RPC"),
  [ChainSlug.ANCIENT8_TESTNET]: checkEnvVar("ANCIENT8_TESTNET_RPC"),
  [ChainSlug.ANCIENT8_TESTNET2]: checkEnvVar("ANCIENT8_TESTNET2_RPC"),
  [ChainSlug.HOOK_TESTNET]: checkEnvVar("HOOK_TESTNET_RPC"),
<<<<<<< HEAD
  [ChainSlug.SYNDR_SEPOLIA_L3]: checkEnvVar("SYNDR_SEPOLIA_L3_RPC"),
=======
  [ChainSlug.REYA_CRONOS]: checkEnvVar("REYA_CRONOS_RPC"),
>>>>>>> 5366aa6b
  [ChainSlug.CDK_TESTNET]: checkEnvVar("CDK_TESTNET_RPC"),
};

const devConfig: S3Config = {
  chains: {
    [ChainSlug.ARBITRUM_SEPOLIA]: {
      rpc: rpcs[ChainSlug.ARBITRUM_SEPOLIA],
      blockNumber: 1430261,
      confirmations: 1,
      siblings: getSiblings(DeploymentMode.DEV, ChainSlug.ARBITRUM_SEPOLIA),
    },
    [ChainSlug.OPTIMISM_SEPOLIA]: {
      rpc: rpcs[ChainSlug.OPTIMISM_SEPOLIA],
      blockNumber: 4475713,
      confirmations: 1,
      siblings: getSiblings(DeploymentMode.DEV, ChainSlug.OPTIMISM_SEPOLIA),
    },
    [ChainSlug.SEPOLIA]: {
      rpc: rpcs[ChainSlug.SEPOLIA],
      blockNumber: 4751027,
      confirmations: 1,
      siblings: getSiblings(DeploymentMode.DEV, ChainSlug.SEPOLIA),
    },
    [ChainSlug.POLYGON_MUMBAI]: {
      rpc: rpcs[ChainSlug.POLYGON_MUMBAI],
      blockNumber: 42750896,
      confirmations: 5,
      siblings: getSiblings(DeploymentMode.DEV, ChainSlug.POLYGON_MUMBAI),
    },
  },
  batcherSupportedChainSlugs: [
    ChainSlug.ARBITRUM_SEPOLIA,
    ChainSlug.OPTIMISM_SEPOLIA,
    ChainSlug.SEPOLIA,
    ChainSlug.POLYGON_MUMBAI,
  ],
  watcherSupportedChainSlugs: [
    ChainSlug.ARBITRUM_SEPOLIA,
    ChainSlug.OPTIMISM_SEPOLIA,
    ChainSlug.SEPOLIA,
    ChainSlug.POLYGON_MUMBAI,
  ],
  nativeSupportedChainSlugs: [
    ChainSlug.ARBITRUM_SEPOLIA,
    ChainSlug.OPTIMISM_SEPOLIA,
    ChainSlug.SEPOLIA,
    ChainSlug.POLYGON_MUMBAI,
  ],
  testnetIds: TestnetIds,
  mainnetIds: MainnetIds,
  addresses,
  chainSlugToId: ChainSlugToId,
};

const prodConfig: S3Config = {
  chains: {
    [ChainSlug.AEVO]: {
      rpc: rpcs[ChainSlug.AEVO],
      blockNumber: getBlockNumber(DeploymentMode.PROD, ChainSlug.AEVO),
      confirmations: 2,
      siblings: getSiblings(DeploymentMode.PROD, ChainSlug.AEVO),
    },
    [ChainSlug.ARBITRUM]: {
      rpc: rpcs[ChainSlug.ARBITRUM],
      blockNumber: getBlockNumber(DeploymentMode.PROD, ChainSlug.ARBITRUM),
      confirmations: 1,
      siblings: getSiblings(DeploymentMode.PROD, ChainSlug.ARBITRUM),
    },
    [ChainSlug.LYRA]: {
      rpc: rpcs[ChainSlug.LYRA],
      blockNumber: getBlockNumber(DeploymentMode.PROD, ChainSlug.LYRA),
      confirmations: 2,
      siblings: getSiblings(DeploymentMode.PROD, ChainSlug.LYRA),
    },
    [ChainSlug.OPTIMISM]: {
      rpc: rpcs[ChainSlug.OPTIMISM],
      blockNumber: getBlockNumber(DeploymentMode.PROD, ChainSlug.OPTIMISM),
      confirmations: 15,
      siblings: getSiblings(DeploymentMode.PROD, ChainSlug.OPTIMISM),
    },
    [ChainSlug.BSC]: {
      rpc: rpcs[ChainSlug.BSC],
      blockNumber: getBlockNumber(DeploymentMode.PROD, ChainSlug.BSC),
      confirmations: 1,
      siblings: getSiblings(DeploymentMode.PROD, ChainSlug.BSC),
    },
    [ChainSlug.POLYGON_MAINNET]: {
      rpc: rpcs[ChainSlug.POLYGON_MAINNET],
      blockNumber: getBlockNumber(
        DeploymentMode.PROD,
        ChainSlug.POLYGON_MAINNET
      ),
      confirmations: 256,
      siblings: getSiblings(DeploymentMode.PROD, ChainSlug.POLYGON_MAINNET),
    },
    [ChainSlug.MAINNET]: {
      rpc: rpcs[ChainSlug.MAINNET],
      blockNumber: getBlockNumber(DeploymentMode.PROD, ChainSlug.MAINNET),
      confirmations: 18,
      siblings: getSiblings(DeploymentMode.PROD, ChainSlug.MAINNET),
    },
    [ChainSlug.BASE]: {
      rpc: rpcs[ChainSlug.BASE],
      blockNumber: getBlockNumber(DeploymentMode.PROD, ChainSlug.BASE),
      confirmations: 1,
      siblings: getSiblings(DeploymentMode.PROD, ChainSlug.BASE),
    },
    [ChainSlug.MODE]: {
      rpc: rpcs[ChainSlug.MODE],
      blockNumber: getBlockNumber(DeploymentMode.PROD, ChainSlug.MODE),
      confirmations: 2,
      siblings: getSiblings(DeploymentMode.PROD, ChainSlug.MODE),
    },

    [ChainSlug.ARBITRUM_GOERLI]: {
      rpc: rpcs[ChainSlug.ARBITRUM_GOERLI],
      blockNumber: getBlockNumber(
        DeploymentMode.PROD,
        ChainSlug.ARBITRUM_GOERLI
      ),
      confirmations: 1,
      siblings: getSiblings(DeploymentMode.PROD, ChainSlug.ARBITRUM_GOERLI),
    },
    [ChainSlug.AEVO_TESTNET]: {
      rpc: rpcs[ChainSlug.AEVO_TESTNET],
      blockNumber: getBlockNumber(DeploymentMode.PROD, ChainSlug.AEVO_TESTNET),
      confirmations: 1,
      siblings: getSiblings(DeploymentMode.PROD, ChainSlug.AEVO_TESTNET),
    },
    [ChainSlug.LYRA_TESTNET]: {
      rpc: rpcs[ChainSlug.LYRA_TESTNET],
      blockNumber: getBlockNumber(DeploymentMode.PROD, ChainSlug.LYRA_TESTNET),
      confirmations: 1,
      siblings: getSiblings(DeploymentMode.PROD, ChainSlug.LYRA_TESTNET),
    },
    [ChainSlug.OPTIMISM_GOERLI]: {
      rpc: rpcs[ChainSlug.OPTIMISM_GOERLI],
      blockNumber: getBlockNumber(
        DeploymentMode.PROD,
        ChainSlug.OPTIMISM_GOERLI
      ),
      confirmations: 1,
      siblings: getSiblings(DeploymentMode.PROD, ChainSlug.OPTIMISM_GOERLI),
    },
    [ChainSlug.BSC_TESTNET]: {
      rpc: rpcs[ChainSlug.BSC_TESTNET],
      blockNumber: getBlockNumber(DeploymentMode.PROD, ChainSlug.BSC_TESTNET),
      confirmations: 1,
      siblings: getSiblings(DeploymentMode.PROD, ChainSlug.BSC_TESTNET),
    },
    [ChainSlug.GOERLI]: {
      rpc: rpcs[ChainSlug.GOERLI],
      blockNumber: getBlockNumber(DeploymentMode.PROD, ChainSlug.GOERLI),
      confirmations: 1,
      siblings: getSiblings(DeploymentMode.PROD, ChainSlug.GOERLI),
    },
    [ChainSlug.XAI_TESTNET]: {
      rpc: rpcs[ChainSlug.XAI_TESTNET],
      blockNumber: getBlockNumber(DeploymentMode.PROD, ChainSlug.XAI_TESTNET),
      confirmations: 1,
      siblings: getSiblings(DeploymentMode.PROD, ChainSlug.XAI_TESTNET),
    },
    [ChainSlug.SX_NETWORK_TESTNET]: {
      rpc: rpcs[ChainSlug.SX_NETWORK_TESTNET],
      blockNumber: getBlockNumber(
        DeploymentMode.PROD,
        ChainSlug.SX_NETWORK_TESTNET
      ),
      confirmations: 1,
      siblings: getSiblings(DeploymentMode.PROD, ChainSlug.SX_NETWORK_TESTNET),
    },
    [ChainSlug.SX_NETWORK]: {
      rpc: rpcs[ChainSlug.SX_NETWORK],
      blockNumber: getBlockNumber(DeploymentMode.PROD, ChainSlug.SX_NETWORK),
      confirmations: 1,
      siblings: getSiblings(DeploymentMode.PROD, ChainSlug.SX_NETWORK),
    },
    [ChainSlug.MODE_TESTNET]: {
      rpc: rpcs[ChainSlug.MODE_TESTNET],
      blockNumber: getBlockNumber(DeploymentMode.PROD, ChainSlug.MODE_TESTNET),
      confirmations: 1,
      siblings: getSiblings(DeploymentMode.PROD, ChainSlug.MODE_TESTNET),
    },
    [ChainSlug.VICTION_TESTNET]: {
      rpc: rpcs[ChainSlug.VICTION_TESTNET],
      blockNumber: getBlockNumber(
        DeploymentMode.PROD,
        ChainSlug.VICTION_TESTNET
      ),
      confirmations: 1,
      siblings: getSiblings(DeploymentMode.PROD, ChainSlug.VICTION_TESTNET),
    },
    [ChainSlug.CDK_TESTNET]: {
      rpc: rpcs[ChainSlug.CDK_TESTNET],
      blockNumber: getBlockNumber(DeploymentMode.PROD, ChainSlug.CDK_TESTNET),
      confirmations: 1,
      siblings: getSiblings(DeploymentMode.PROD, ChainSlug.CDK_TESTNET),
    },
    [ChainSlug.ARBITRUM_SEPOLIA]: {
      rpc: rpcs[ChainSlug.ARBITRUM_SEPOLIA],
      blockNumber: getBlockNumber(
        DeploymentMode.PROD,
        ChainSlug.ARBITRUM_SEPOLIA
      ),
      confirmations: 1,
      siblings: getSiblings(DeploymentMode.PROD, ChainSlug.ARBITRUM_SEPOLIA),
    },
    [ChainSlug.OPTIMISM_SEPOLIA]: {
      rpc: rpcs[ChainSlug.OPTIMISM_SEPOLIA],
      blockNumber: getBlockNumber(
        DeploymentMode.PROD,
        ChainSlug.OPTIMISM_SEPOLIA
      ),
      confirmations: 1,
      siblings: getSiblings(DeploymentMode.PROD, ChainSlug.OPTIMISM_SEPOLIA),
    },
    [ChainSlug.SEPOLIA]: {
      rpc: rpcs[ChainSlug.SEPOLIA],
      blockNumber: getBlockNumber(DeploymentMode.PROD, ChainSlug.SEPOLIA),
      confirmations: 1,
      siblings: getSiblings(DeploymentMode.PROD, ChainSlug.SEPOLIA),
    },
    [ChainSlug.POLYGON_MUMBAI]: {
      rpc: rpcs[ChainSlug.POLYGON_MUMBAI],
      blockNumber: getBlockNumber(
        DeploymentMode.PROD,
        ChainSlug.POLYGON_MUMBAI
      ),
      confirmations: 1,
      siblings: getSiblings(DeploymentMode.PROD, ChainSlug.POLYGON_MUMBAI),
    },
    [ChainSlug.ANCIENT8_TESTNET]: {
      rpc: rpcs[ChainSlug.ANCIENT8_TESTNET],
      blockNumber: getBlockNumber(
        DeploymentMode.PROD,
        ChainSlug.ANCIENT8_TESTNET
      ),
      confirmations: 1,
      siblings: getSiblings(DeploymentMode.PROD, ChainSlug.ANCIENT8_TESTNET),
    },
    [ChainSlug.ANCIENT8_TESTNET2]: {
      rpc: rpcs[ChainSlug.ANCIENT8_TESTNET2],
      blockNumber: getBlockNumber(
        DeploymentMode.PROD,
        ChainSlug.ANCIENT8_TESTNET2
      ),
      confirmations: 1,
      siblings: getSiblings(DeploymentMode.PROD, ChainSlug.ANCIENT8_TESTNET2),
    },
    [ChainSlug.HOOK_TESTNET]: {
      rpc: rpcs[ChainSlug.HOOK_TESTNET],
      blockNumber: getBlockNumber(DeploymentMode.PROD, ChainSlug.HOOK_TESTNET),
      confirmations: 1,
      siblings: getSiblings(DeploymentMode.PROD, ChainSlug.HOOK_TESTNET),
    },
<<<<<<< HEAD
    [ChainSlug.SYNDR_SEPOLIA_L3]: {
      rpc: rpcs[ChainSlug.SYNDR_SEPOLIA_L3],
      blockNumber: getBlockNumber(
        DeploymentMode.PROD,
        ChainSlug.SYNDR_SEPOLIA_L3
      ),
      confirmations: 1,
      siblings: getSiblings(DeploymentMode.PROD, ChainSlug.SYNDR_SEPOLIA_L3),
=======
    [ChainSlug.HOOK]: {
      rpc: rpcs[ChainSlug.HOOK],
      blockNumber: getBlockNumber(DeploymentMode.PROD, ChainSlug.HOOK),
      confirmations: 1,
      siblings: getSiblings(DeploymentMode.PROD, ChainSlug.HOOK),
    },
    [ChainSlug.PARALLEL]: {
      rpc: rpcs[ChainSlug.PARALLEL],
      blockNumber: getBlockNumber(DeploymentMode.PROD, ChainSlug.PARALLEL),
      confirmations: 1,
      siblings: getSiblings(DeploymentMode.PROD, ChainSlug.PARALLEL),
    },
    [ChainSlug.MANTLE]: {
      rpc: rpcs[ChainSlug.MANTLE],
      blockNumber: getBlockNumber(DeploymentMode.PROD, ChainSlug.MANTLE),
      confirmations: 1,
      siblings: getSiblings(DeploymentMode.PROD, ChainSlug.MANTLE),
    },
    [ChainSlug.REYA_CRONOS]: {
      rpc: rpcs[ChainSlug.REYA_CRONOS],
      blockNumber: getBlockNumber(DeploymentMode.PROD, ChainSlug.REYA_CRONOS),
      confirmations: 0,
      siblings: getSiblings(DeploymentMode.PROD, ChainSlug.REYA_CRONOS),
    },
    [ChainSlug.REYA]: {
      rpc: rpcs[ChainSlug.REYA],
      blockNumber: getBlockNumber(DeploymentMode.PROD, ChainSlug.REYA),
      confirmations: 0,
      siblings: getSiblings(DeploymentMode.PROD, ChainSlug.REYA),
>>>>>>> 5366aa6b
    },
  },
  batcherSupportedChainSlugs: [
    ChainSlug.AEVO,
    ChainSlug.ARBITRUM,
    ChainSlug.OPTIMISM,
    ChainSlug.BSC,
    ChainSlug.POLYGON_MAINNET,
    ChainSlug.LYRA,
    ChainSlug.MAINNET,
    ChainSlug.PARALLEL,
    ChainSlug.MANTLE,
    ChainSlug.HOOK,
    ChainSlug.REYA,
    ChainSlug.SX_NETWORK,

    ChainSlug.AEVO_TESTNET,
    // ChainSlug.ARBITRUM_GOERLI,
    // ChainSlug.OPTIMISM_GOERLI,
    // ChainSlug.GOERLI,
    ChainSlug.SEPOLIA,
    ChainSlug.POLYGON_MUMBAI,
    // ChainSlug.BSC_TESTNET,
    ChainSlug.LYRA_TESTNET,
    ChainSlug.SX_NETWORK_TESTNET,
    ChainSlug.ARBITRUM_SEPOLIA,
    ChainSlug.OPTIMISM_SEPOLIA,
    ChainSlug.MODE_TESTNET,
    // ChainSlug.VICTION_TESTNET,
    ChainSlug.BASE,
    ChainSlug.MODE,
    // ChainSlug.ANCIENT8_TESTNET,
    ChainSlug.ANCIENT8_TESTNET2,
    ChainSlug.HOOK_TESTNET,
<<<<<<< HEAD
    ChainSlug.SYNDR_SEPOLIA_L3,
=======
    ChainSlug.REYA_CRONOS,
>>>>>>> 5366aa6b
  ],
  watcherSupportedChainSlugs: [
    ChainSlug.AEVO,
    ChainSlug.ARBITRUM,
    ChainSlug.OPTIMISM,
    ChainSlug.BSC,
    ChainSlug.POLYGON_MAINNET,
    ChainSlug.LYRA,
    ChainSlug.MAINNET,
    ChainSlug.PARALLEL,
    ChainSlug.MANTLE,
    ChainSlug.HOOK,
    ChainSlug.REYA,
    ChainSlug.SX_NETWORK,

    ChainSlug.AEVO_TESTNET,
    // ChainSlug.ARBITRUM_GOERLI,
    // ChainSlug.OPTIMISM_GOERLI,
    // ChainSlug.GOERLI,
    ChainSlug.SEPOLIA,
    ChainSlug.POLYGON_MUMBAI,
    // ChainSlug.BSC_TESTNET,
    ChainSlug.LYRA_TESTNET,
    ChainSlug.SX_NETWORK_TESTNET,
    ChainSlug.ARBITRUM_SEPOLIA,
    ChainSlug.OPTIMISM_SEPOLIA,
    ChainSlug.MODE_TESTNET,
    // ChainSlug.VICTION_TESTNET,
    ChainSlug.BASE,
    ChainSlug.MODE,
    // ChainSlug.ANCIENT8_TESTNET,
    ChainSlug.ANCIENT8_TESTNET2,
    ChainSlug.HOOK_TESTNET,
<<<<<<< HEAD
    ChainSlug.SYNDR_SEPOLIA_L3,
=======
    ChainSlug.REYA_CRONOS,
>>>>>>> 5366aa6b
  ],
  nativeSupportedChainSlugs: [
    ChainSlug.ARBITRUM,
    ChainSlug.OPTIMISM,
    ChainSlug.POLYGON_MAINNET,
    ChainSlug.LYRA,
    ChainSlug.MAINNET,
    // ChainSlug.ARBITRUM_GOERLI,
    // ChainSlug.OPTIMISM_GOERLI,
    // ChainSlug.GOERLI,
    ChainSlug.SEPOLIA,
    ChainSlug.POLYGON_MUMBAI,
    ChainSlug.LYRA_TESTNET,
    ChainSlug.ARBITRUM_SEPOLIA,
    ChainSlug.OPTIMISM_SEPOLIA,
  ],
  testnetIds: TestnetIds,
  mainnetIds: MainnetIds,
  addresses,
  chainSlugToId: ChainSlugToId,
};

export const config = deploymentMode === "prod" ? prodConfig : devConfig;<|MERGE_RESOLUTION|>--- conflicted
+++ resolved
@@ -87,11 +87,8 @@
   [ChainSlug.ANCIENT8_TESTNET]: checkEnvVar("ANCIENT8_TESTNET_RPC"),
   [ChainSlug.ANCIENT8_TESTNET2]: checkEnvVar("ANCIENT8_TESTNET2_RPC"),
   [ChainSlug.HOOK_TESTNET]: checkEnvVar("HOOK_TESTNET_RPC"),
-<<<<<<< HEAD
+  [ChainSlug.REYA_CRONOS]: checkEnvVar("REYA_CRONOS_RPC"),
   [ChainSlug.SYNDR_SEPOLIA_L3]: checkEnvVar("SYNDR_SEPOLIA_L3_RPC"),
-=======
-  [ChainSlug.REYA_CRONOS]: checkEnvVar("REYA_CRONOS_RPC"),
->>>>>>> 5366aa6b
   [ChainSlug.CDK_TESTNET]: checkEnvVar("CDK_TESTNET_RPC"),
 };
 
@@ -347,16 +344,6 @@
       confirmations: 1,
       siblings: getSiblings(DeploymentMode.PROD, ChainSlug.HOOK_TESTNET),
     },
-<<<<<<< HEAD
-    [ChainSlug.SYNDR_SEPOLIA_L3]: {
-      rpc: rpcs[ChainSlug.SYNDR_SEPOLIA_L3],
-      blockNumber: getBlockNumber(
-        DeploymentMode.PROD,
-        ChainSlug.SYNDR_SEPOLIA_L3
-      ),
-      confirmations: 1,
-      siblings: getSiblings(DeploymentMode.PROD, ChainSlug.SYNDR_SEPOLIA_L3),
-=======
     [ChainSlug.HOOK]: {
       rpc: rpcs[ChainSlug.HOOK],
       blockNumber: getBlockNumber(DeploymentMode.PROD, ChainSlug.HOOK),
@@ -386,7 +373,15 @@
       blockNumber: getBlockNumber(DeploymentMode.PROD, ChainSlug.REYA),
       confirmations: 0,
       siblings: getSiblings(DeploymentMode.PROD, ChainSlug.REYA),
->>>>>>> 5366aa6b
+    },
+    [ChainSlug.SYNDR_SEPOLIA_L3]: {
+      rpc: rpcs[ChainSlug.SYNDR_SEPOLIA_L3],
+      blockNumber: getBlockNumber(
+        DeploymentMode.PROD,
+        ChainSlug.SYNDR_SEPOLIA_L3
+      ),
+      confirmations: 1,
+      siblings: getSiblings(DeploymentMode.PROD, ChainSlug.SYNDR_SEPOLIA_L3),
     },
   },
   batcherSupportedChainSlugs: [
@@ -421,11 +416,8 @@
     // ChainSlug.ANCIENT8_TESTNET,
     ChainSlug.ANCIENT8_TESTNET2,
     ChainSlug.HOOK_TESTNET,
-<<<<<<< HEAD
+    ChainSlug.REYA_CRONOS,
     ChainSlug.SYNDR_SEPOLIA_L3,
-=======
-    ChainSlug.REYA_CRONOS,
->>>>>>> 5366aa6b
   ],
   watcherSupportedChainSlugs: [
     ChainSlug.AEVO,
@@ -459,11 +451,8 @@
     // ChainSlug.ANCIENT8_TESTNET,
     ChainSlug.ANCIENT8_TESTNET2,
     ChainSlug.HOOK_TESTNET,
-<<<<<<< HEAD
+    ChainSlug.REYA_CRONOS,
     ChainSlug.SYNDR_SEPOLIA_L3,
-=======
-    ChainSlug.REYA_CRONOS,
->>>>>>> 5366aa6b
   ],
   nativeSupportedChainSlugs: [
     ChainSlug.ARBITRUM,
