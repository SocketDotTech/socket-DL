import { config as dotenvConfig } from "dotenv";
dotenvConfig();

import { Contract, providers, Wallet, BigNumber, utils } from "ethers";
import { hexDataLength } from "@ethersproject/bytes";
import { L1ToL2MessageGasEstimator } from "@arbitrum/sdk/dist/lib/message/L1ToL2MessageGasEstimator";

<<<<<<< HEAD
import { getInstance, deployedAddressPath } from "../../deploy/utils";
import { packPacketId } from "../../deploy/scripts/packetId";
import { chainSlugs, getJsonRpcUrl } from "../../constants";
import { IntegrationTypes } from "../../../src";

// get providers for source and destination
const localChain = "mainnet";
const remoteChain = "arbitrum";
=======
import { getInstance } from "../../deploy/utils";
import { getJsonRpcUrl } from "../../constants";
import { mode, socketOwner } from "../../deploy/config";
import {
  ChainKey,
  IntegrationTypes,
  chainKeyToSlug,
  getAllAddresses,
  getSwitchboardAddress,
} from "../../../src";
import { L1ToL2MessageStatus, L1TransactionReceipt } from "@arbitrum/sdk";

// get providers for source and destination
>>>>>>> 58af8287

// replace following variables to initiate the txn
const l1Chain = ChainKey.GOERLI;
const l2Chain = ChainKey.ARBITRUM_GOERLI;
const packetId =
  "0x00000005feb89935220606f3c3670ae510a74ab5750e810c0000000000000000";
const root =
  "0xc8111d45052c1df62037b92c1fab7c23bda80a0854b81432aee514aaf5f6c440";

const walletPrivateKey = process.env.SOCKET_SIGNER_KEY;
const l1Provider = new providers.JsonRpcProvider(getJsonRpcUrl(l1Chain));
const l2Provider = new providers.JsonRpcProvider(getJsonRpcUrl(l2Chain));

const l1Wallet = new Wallet(walletPrivateKey, l1Provider);
const l2Wallet = new Wallet(walletPrivateKey, l2Provider);

<<<<<<< HEAD
export const getBridgeParams = async (packetId, root, from, to) => {
=======
// usage: npx hardhat run scripts/native-bridge-helpers/arbitrum/l1tol2Relay.ts
export const getBridgeParams = async (from, to) => {
>>>>>>> 58af8287
  const receivePacketBytes = utils.defaultAbiCoder.encode(
    ["bytes32", "bytes32"],
    [packetId, root]
  );
<<<<<<< HEAD
  const receivePacketBytesLength = hexDataLength(receivePacketBytes) + 4; // 4 bytes func identifier
  const l1ToL2MessageGasEstimate = new L1ToL2MessageGasEstimator(l2Provider);
  const _submissionPriceWei = (
=======

  console.log(receivePacketBytes, "receivePacketBytes");
  const receivePacketBytesLength = hexDataLength(receivePacketBytes) + 4; // 4 bytes func identifier
  console.log(`${receivePacketBytesLength}`, "receivePacketBytesLength");

  const l1ToL2MessageGasEstimate = new L1ToL2MessageGasEstimator(l2Provider);
  const submissionPriceWei = (
>>>>>>> 58af8287
    await l1ToL2MessageGasEstimate.estimateSubmissionFee(
      l1Provider,
      await l1Provider.getGasPrice(),
      receivePacketBytesLength
    )
  ).mul(5);

  console.log(
    `Current retryable base submission price: ${submissionPriceWei.toString()}`
  );
  const gasPriceBid = await l2Provider.getGasPrice();
  console.log(`L2 gas price: ${gasPriceBid.toString()}`);

<<<<<<< HEAD
  /**
   * For the gas limit, we'll use the estimateRetryableTicketGasLimit method in Arbitrum SDK
   */

  /**
   * First, we need to calculate the calldata for the function being called (setGreeting())
   */

  const ABI = ["function receivePacket(bytes32 packetId_,bytes32 root_)"];
  const iface = new utils.Interface(ABI);
  const calldata = iface.encodeFunctionData("receivePacket", [packetId, root]);
=======
  const ABI = ["function receivePacket(bytes32 packetId_,bytes32 root_)"];
  const iface = new utils.Interface(ABI);
  const calldata = iface.encodeFunctionData("receivePacket", [packetId, root]);
  console.log(calldata, "calldata");
>>>>>>> 58af8287

  const maxGas = await l1ToL2MessageGasEstimate.estimateRetryableTicketGasLimit(
    {
      from,
      to,
      l2CallValue: BigNumber.from(0),
      excessFeeRefundAddress: socketOwner,
      callValueRefundAddress: socketOwner,
      data: calldata,
    },
    utils.parseEther("1")
  );
<<<<<<< HEAD
=======

  console.log(from, to, "from,to, from,to, from,to, from,to, from,to, ");
>>>>>>> 58af8287
  const callValue = submissionPriceWei.add(gasPriceBid.mul(maxGas));
  console.log(
    `Sending greeting to L2 with ${callValue.toString()} callValue for L2 fees:`
  );
  return {
    bridgeParams: [submissionPriceWei, maxGas, gasPriceBid],
    callValue,
  };
};

export const main = async () => {
  try {
    const addresses = getAllAddresses(mode);

    if (
      !addresses[chainKeyToSlug[l1Chain]] ||
      !addresses[chainKeyToSlug[l2Chain]]
    ) {
      throw new Error("Deployed Addresses not found");
    }

    const l1Config = addresses[chainKeyToSlug[l1Chain]];
    const l2Config = addresses[chainKeyToSlug[l2Chain]];

<<<<<<< HEAD
    const packetId =
      "0x000000014beb2359fe958763a59375ebfd13413a586e5add0000000000000000";
    const root =
      "0xfdf8d28b543201f1dc7d9759728bf1f36aa1b2eae5a256dd00c0128b6760985f";

    const { bridgeParams, callValue } = await getBridgeParams(
      packetId,
      root,
      l1Config["integrations"]?.[chainSlugs[remoteChain]]?.[
        IntegrationTypes.native
      ]?.["switchboard"],
      l2Config["integrations"]?.[chainSlugs[localChain]]?.[
        IntegrationTypes.native
      ]?.["switchboard"]
    );

    console.log(`Initiating with params ${bridgeParams} and ${callValue}`);

    // const sealTx = await l1Notary.seal(
    //   l1Capacitor.address,
    //   bridgeParams,
    //   signature,
    //   {
    //     value: callValue,
    //   }
    // );

    // const sealTxReceipt = await sealTx.wait();

    // // wait for msg to arrive on l2
    // console.log(
    //   `Seal txn confirmed on L1! 🙌 ${sealTxReceipt.transactionHash}`
    // );

    // const l1TxReceipt = new L1TransactionReceipt(sealTxReceipt);

    // /**
    //  * In principle, a single L1 txn can trigger any number of L1-to-L2 messages (each with its own sequencer number).
    //  * In this case, we know our txn triggered only one
    //  * Here, We check if our L1 to L2 message is redeemed on L2
    //  */
    // const messages = await l1TxReceipt.getL1ToL2Messages(l2Wallet);
    // const message = messages[0];
    // console.log("Waiting for L2 side. It may take 10-15 minutes ⏰⏰");
    // const messageResult = await message.waitForStatus();
    // const status = messageResult.status;
    // if (status === L1ToL2MessageStatus.REDEEMED) {
    //   console.log(
    //     `L2 retryable txn executed 🥳 ${messageResult.l2TxReceipt.transactionHash}`
    //   );
    // } else {
    //   console.log(
    //     `L2 retryable txn failed with status ${L1ToL2MessageStatus[status]}`
    //   );
    // }
=======
    // get socket contracts for both chains
    // counter l1, counter l2, initiateNative, execute

    const sbAddr = getSwitchboardAddress(
      chainKeyToSlug[l1Chain],
      chainKeyToSlug[l2Chain],
      IntegrationTypes.native,
      mode
    );
    const l1Switchboard: Contract = (
      await getInstance("ArbitrumL1Switchboard", sbAddr)
    ).connect(l1Wallet);

    // initiateNative
    const { bridgeParams, callValue } = await getBridgeParams(
      l1Switchboard.address,
      getSwitchboardAddress(
        chainKeyToSlug[l2Chain],
        chainKeyToSlug[l1Chain],
        IntegrationTypes.native,
        mode
      )
    );

    console.log(
      `Sealing with params ${
        (l1Switchboard.address, packetId, bridgeParams, callValue)
      }`
    );

    const initiateNativeTx = await l1Switchboard.initiateNativeConfirmation(
      packetId,
      bridgeParams[0],
      bridgeParams[1],
      bridgeParams[2],
      {
        value: callValue,
      }
    );

    const initiateNativeTxReceipt = await initiateNativeTx.wait();

    // wait for msg to arrive on l2
    console.log(
      `Seal txn confirmed on L1! 🙌 ${initiateNativeTxReceipt.transactionHash}`
    );

    const l1TxReceipt = new L1TransactionReceipt(initiateNativeTxReceipt);

    /**
     * In principle, a single L1 txn can trigger any number of L1-to-L2 messages (each with its own sequencer number).
     * In this case, we know our txn triggered only one
     * Here, We check if our L1 to L2 message is redeemed on L2
     */
    const messages = await l1TxReceipt.getL1ToL2Messages(l2Wallet);
    const message = messages[0];
    console.log("Waiting for L2 side. It may take 10-15 minutes ⏰⏰");
    const messageResult = await message.waitForStatus();
    const status = messageResult.status;
    if (status === L1ToL2MessageStatus.REDEEMED) {
      console.log(
        `L2 retryable txn executed 🥳 ${messageResult.l2TxReceipt.transactionHash}`
      );
    } else {
      console.log(
        `L2 retryable txn failed with status ${L1ToL2MessageStatus[status]}`
      );
    }
>>>>>>> 58af8287
  } catch (error) {
    console.log("Error while sending transaction", error);
    throw error;
  }
};

main()
  .then(() => process.exit(0))
  .catch((error: Error) => {
    console.error(error);
    process.exit(1);
  });<|MERGE_RESOLUTION|>--- conflicted
+++ resolved
@@ -5,16 +5,6 @@
 import { hexDataLength } from "@ethersproject/bytes";
 import { L1ToL2MessageGasEstimator } from "@arbitrum/sdk/dist/lib/message/L1ToL2MessageGasEstimator";
 
-<<<<<<< HEAD
-import { getInstance, deployedAddressPath } from "../../deploy/utils";
-import { packPacketId } from "../../deploy/scripts/packetId";
-import { chainSlugs, getJsonRpcUrl } from "../../constants";
-import { IntegrationTypes } from "../../../src";
-
-// get providers for source and destination
-const localChain = "mainnet";
-const remoteChain = "arbitrum";
-=======
 import { getInstance } from "../../deploy/utils";
 import { getJsonRpcUrl } from "../../constants";
 import { mode, socketOwner } from "../../deploy/config";
@@ -28,7 +18,6 @@
 import { L1ToL2MessageStatus, L1TransactionReceipt } from "@arbitrum/sdk";
 
 // get providers for source and destination
->>>>>>> 58af8287
 
 // replace following variables to initiate the txn
 const l1Chain = ChainKey.GOERLI;
@@ -38,28 +27,19 @@
 const root =
   "0xc8111d45052c1df62037b92c1fab7c23bda80a0854b81432aee514aaf5f6c440";
 
-const walletPrivateKey = process.env.SOCKET_SIGNER_KEY;
+const walletPrivateKey = process.env.SOCKET_SIGNER_KEY!;
 const l1Provider = new providers.JsonRpcProvider(getJsonRpcUrl(l1Chain));
 const l2Provider = new providers.JsonRpcProvider(getJsonRpcUrl(l2Chain));
 
 const l1Wallet = new Wallet(walletPrivateKey, l1Provider);
 const l2Wallet = new Wallet(walletPrivateKey, l2Provider);
 
-<<<<<<< HEAD
-export const getBridgeParams = async (packetId, root, from, to) => {
-=======
 // usage: npx hardhat run scripts/native-bridge-helpers/arbitrum/l1tol2Relay.ts
 export const getBridgeParams = async (from, to) => {
->>>>>>> 58af8287
   const receivePacketBytes = utils.defaultAbiCoder.encode(
     ["bytes32", "bytes32"],
     [packetId, root]
   );
-<<<<<<< HEAD
-  const receivePacketBytesLength = hexDataLength(receivePacketBytes) + 4; // 4 bytes func identifier
-  const l1ToL2MessageGasEstimate = new L1ToL2MessageGasEstimator(l2Provider);
-  const _submissionPriceWei = (
-=======
 
   console.log(receivePacketBytes, "receivePacketBytes");
   const receivePacketBytesLength = hexDataLength(receivePacketBytes) + 4; // 4 bytes func identifier
@@ -67,7 +47,6 @@
 
   const l1ToL2MessageGasEstimate = new L1ToL2MessageGasEstimator(l2Provider);
   const submissionPriceWei = (
->>>>>>> 58af8287
     await l1ToL2MessageGasEstimate.estimateSubmissionFee(
       l1Provider,
       await l1Provider.getGasPrice(),
@@ -81,24 +60,10 @@
   const gasPriceBid = await l2Provider.getGasPrice();
   console.log(`L2 gas price: ${gasPriceBid.toString()}`);
 
-<<<<<<< HEAD
-  /**
-   * For the gas limit, we'll use the estimateRetryableTicketGasLimit method in Arbitrum SDK
-   */
-
-  /**
-   * First, we need to calculate the calldata for the function being called (setGreeting())
-   */
-
-  const ABI = ["function receivePacket(bytes32 packetId_,bytes32 root_)"];
-  const iface = new utils.Interface(ABI);
-  const calldata = iface.encodeFunctionData("receivePacket", [packetId, root]);
-=======
   const ABI = ["function receivePacket(bytes32 packetId_,bytes32 root_)"];
   const iface = new utils.Interface(ABI);
   const calldata = iface.encodeFunctionData("receivePacket", [packetId, root]);
   console.log(calldata, "calldata");
->>>>>>> 58af8287
 
   const maxGas = await l1ToL2MessageGasEstimate.estimateRetryableTicketGasLimit(
     {
@@ -111,11 +76,7 @@
     },
     utils.parseEther("1")
   );
-<<<<<<< HEAD
-=======
 
-  console.log(from, to, "from,to, from,to, from,to, from,to, from,to, ");
->>>>>>> 58af8287
   const callValue = submissionPriceWei.add(gasPriceBid.mul(maxGas));
   console.log(
     `Sending greeting to L2 with ${callValue.toString()} callValue for L2 fees:`
@@ -128,78 +89,6 @@
 
 export const main = async () => {
   try {
-    const addresses = getAllAddresses(mode);
-
-    if (
-      !addresses[chainKeyToSlug[l1Chain]] ||
-      !addresses[chainKeyToSlug[l2Chain]]
-    ) {
-      throw new Error("Deployed Addresses not found");
-    }
-
-    const l1Config = addresses[chainKeyToSlug[l1Chain]];
-    const l2Config = addresses[chainKeyToSlug[l2Chain]];
-
-<<<<<<< HEAD
-    const packetId =
-      "0x000000014beb2359fe958763a59375ebfd13413a586e5add0000000000000000";
-    const root =
-      "0xfdf8d28b543201f1dc7d9759728bf1f36aa1b2eae5a256dd00c0128b6760985f";
-
-    const { bridgeParams, callValue } = await getBridgeParams(
-      packetId,
-      root,
-      l1Config["integrations"]?.[chainSlugs[remoteChain]]?.[
-        IntegrationTypes.native
-      ]?.["switchboard"],
-      l2Config["integrations"]?.[chainSlugs[localChain]]?.[
-        IntegrationTypes.native
-      ]?.["switchboard"]
-    );
-
-    console.log(`Initiating with params ${bridgeParams} and ${callValue}`);
-
-    // const sealTx = await l1Notary.seal(
-    //   l1Capacitor.address,
-    //   bridgeParams,
-    //   signature,
-    //   {
-    //     value: callValue,
-    //   }
-    // );
-
-    // const sealTxReceipt = await sealTx.wait();
-
-    // // wait for msg to arrive on l2
-    // console.log(
-    //   `Seal txn confirmed on L1! 🙌 ${sealTxReceipt.transactionHash}`
-    // );
-
-    // const l1TxReceipt = new L1TransactionReceipt(sealTxReceipt);
-
-    // /**
-    //  * In principle, a single L1 txn can trigger any number of L1-to-L2 messages (each with its own sequencer number).
-    //  * In this case, we know our txn triggered only one
-    //  * Here, We check if our L1 to L2 message is redeemed on L2
-    //  */
-    // const messages = await l1TxReceipt.getL1ToL2Messages(l2Wallet);
-    // const message = messages[0];
-    // console.log("Waiting for L2 side. It may take 10-15 minutes ⏰⏰");
-    // const messageResult = await message.waitForStatus();
-    // const status = messageResult.status;
-    // if (status === L1ToL2MessageStatus.REDEEMED) {
-    //   console.log(
-    //     `L2 retryable txn executed 🥳 ${messageResult.l2TxReceipt.transactionHash}`
-    //   );
-    // } else {
-    //   console.log(
-    //     `L2 retryable txn failed with status ${L1ToL2MessageStatus[status]}`
-    //   );
-    // }
-=======
-    // get socket contracts for both chains
-    // counter l1, counter l2, initiateNative, execute
-
     const sbAddr = getSwitchboardAddress(
       chainKeyToSlug[l1Chain],
       chainKeyToSlug[l2Chain],
@@ -246,11 +135,11 @@
 
     const l1TxReceipt = new L1TransactionReceipt(initiateNativeTxReceipt);
 
-    /**
-     * In principle, a single L1 txn can trigger any number of L1-to-L2 messages (each with its own sequencer number).
-     * In this case, we know our txn triggered only one
-     * Here, We check if our L1 to L2 message is redeemed on L2
-     */
+    // /**
+    //  * In principle, a single L1 txn can trigger any number of L1-to-L2 messages (each with its own sequencer number).
+    //  * In this case, we know our txn triggered only one
+    //  * Here, We check if our L1 to L2 message is redeemed on L2
+    //  */
     const messages = await l1TxReceipt.getL1ToL2Messages(l2Wallet);
     const message = messages[0];
     console.log("Waiting for L2 side. It may take 10-15 minutes ⏰⏰");
@@ -265,7 +154,6 @@
         `L2 retryable txn failed with status ${L1ToL2MessageStatus[status]}`
       );
     }
->>>>>>> 58af8287
   } catch (error) {
     console.log("Error while sending transaction", error);
     throw error;
