--- conflicted
+++ resolved
@@ -1,4 +1,3 @@
-<<<<<<< HEAD
 #!/bin/sh
 
 # keep package.json version updated
@@ -15,11 +14,4 @@
 npm publish
 
 # upload s3 config
-npx ts-node scripts/rpcConfig/uploadS3Config.ts
-=======
-npx hardhat run scripts/deploy/1-deploy.ts  && 
-npx ts-node scripts/deploy/2-check-roles.ts --no-compile && 
-npx hardhat run scripts/deploy/3-configure.ts --no-compile && 
-# npx hardhat run scripts/deploy/4-connect.ts --no-compile &&
-npx hardhat run scripts/deploy/5-verify.ts --no-compile
->>>>>>> 8fd8ec06
+npx ts-node scripts/rpcConfig/uploadS3Config.ts