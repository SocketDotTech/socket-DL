--- conflicted
+++ resolved
@@ -292,13 +292,9 @@
         emit SwitchboardTripped(false);
     }
 
-<<<<<<< HEAD
     /**
      * @inheritdoc ISwitchboard
      */
-=======
-    /// @inheritdoc ISwitchboard
->>>>>>> 3e3a03bd
     function setFees(
         uint256 nonce_,
         uint32 dstChainSlug_,
@@ -335,37 +331,15 @@
         emit SwitchboardFeesSet(dstChainSlug_, feesObject);
     }
 
-<<<<<<< HEAD
     /**
      * @notice Withdraw fees from the contract to an account.
      * @param account_ The address where we should send the fees.
      */
-=======
-    /// @inheritdoc ISwitchboard
-    function receiveFees(uint32, uint128) external payable override {
-        require(msg.sender == address(socket__.executionManager__()));
-    }
-
->>>>>>> 3e3a03bd
     function withdrawFees(address account_) external onlyRole(WITHDRAW_ROLE) {
         if (account_ == address(0)) revert ZeroAddress();
         SafeTransferLib.safeTransferETH(account_, address(this).balance);
     }
 
-<<<<<<< HEAD
-    /**
-     * @inheritdoc ISwitchboard
-     */
-    function withdrawFeesFromExecutionManager(
-        uint32 siblingChainSlug_,
-        uint128 amount_
-    ) external override onlyRole(WITHDRAW_ROLE) {
-        IExecutionManager executionManager__ = socket__.executionManager__();
-        executionManager__.withdrawSwitchboardFees(siblingChainSlug_, amount_);
-    }
-
-=======
->>>>>>> 3e3a03bd
     /**
      * @notice Rescues funds from a contract that has lost access to them.
      * @param token_ The address of the token contract.
@@ -379,12 +353,11 @@
     ) external onlyRole(RESCUE_ROLE) {
         RescueFundsLib.rescueFunds(token_, userAddress_, amount_);
     }
-<<<<<<< HEAD
 
     /**
      * @inheritdoc ISwitchboard
      */
-    function receiveFees(uint32 siblingChainSlug_) external payable override {}
-=======
->>>>>>> 3e3a03bd
+    function receiveFees(uint32) external payable override {
+        require(msg.sender == address(socket__.executionManager__()));
+    }
 }