--- conflicted
+++ resolved
@@ -57,12 +57,7 @@
 
         inbox__ = IInbox(inbox_);
         remoteNativeSwitchboard = remoteNativeSwitchboard_;
-<<<<<<< HEAD
-        socket__ = socket_;
         oracle__ = oracle_;
-=======
-        oracle = oracle_;
->>>>>>> 3dd59754
 
         remoteRefundAddress = msg.sender;
         callValueRefundAddress = msg.sender;
@@ -74,12 +69,8 @@
         uint256 maxGas_,
         uint256 gasPriceBid_
     ) external payable {
-<<<<<<< HEAD
-        bytes32 root = socket__.remoteRoots(packetId_);
-=======
-        uint256 capacitorPacketCount = uint256(uint64(packetId));
-        bytes32 root = capacitor.getRootById(capacitorPacketCount);
->>>>>>> 3dd59754
+        uint256 capacitorPacketCount = uint256(uint64(packetId_));
+        bytes32 root = capacitor__.getRootById(capacitorPacketCount);
         if (root == bytes32(0)) revert NoRootFound();
 
         bytes memory data = abi.encodeWithSelector(
