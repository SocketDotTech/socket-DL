--- conflicted
+++ resolved
@@ -21,12 +21,7 @@
         address owner_,
         IOracle oracle_
     ) AccessControl(owner_) FxBaseRootTunnel(checkpointManager_, fxRoot_) {
-<<<<<<< HEAD
-        socket__ = socket_;
         oracle__ = oracle_;
-=======
-        oracle = oracle_;
->>>>>>> 3dd59754
 
         initateNativeConfirmationGasLimit = initialConfirmationGasLimit_;
         executionOverhead = executionOverhead_;
@@ -35,14 +30,9 @@
     /**
      * @param packetId_ - packet id
      */
-<<<<<<< HEAD
     function initateNativeConfirmation(uint256 packetId_) external payable {
-        bytes32 root = socket__.remoteRoots(packetId_);
-=======
-    function initateNativeConfirmation(uint256 packetId) external payable {
-        uint256 capacitorPacketCount = uint256(uint64(packetId));
-        bytes32 root = capacitor.getRootById(capacitorPacketCount);
->>>>>>> 3dd59754
+        uint256 capacitorPacketCount = uint256(uint64(packetId_));
+        bytes32 root = capacitor__.getRootById(capacitorPacketCount);
         if (root == bytes32(0)) revert NoRootFound();
 
         bytes memory data = abi.encode(packetId_, root);
