--- conflicted
+++ resolved
@@ -9,13 +9,8 @@
 import "../../libraries/RescueFundsLib.sol";
 
 abstract contract NativeSwitchboardBase is ISwitchboard, AccessControl {
-<<<<<<< HEAD
     IOracle public oracle__;
-    ISocket public socket__;
-=======
-    IOracle public oracle;
-    ICapacitor public capacitor;
->>>>>>> 3dd59754
+    ICapacitor public capacitor__;
 
     bool public tripGlobalFuse;
     uint256 public executionOverhead;
@@ -24,13 +19,8 @@
     event SwitchboardTripped(bool tripGlobalFuse);
     event ExecutionOverheadSet(uint256 executionOverhead);
     event InitialConfirmationGasLimitSet(uint256 gasLimit);
-<<<<<<< HEAD
-    event OracleSet(address oracle);
-    event SocketSet(address socket);
-=======
     event CapacitorSet(address capacitor);
     event OracleSet(address oracle);
->>>>>>> 3dd59754
     event InitiatedNativeConfirmation(uint256 packetId);
     event FeesWithdrawn(address account, uint256 value);
 
@@ -106,7 +96,7 @@
      * @param capacitor_ new capacitor
      */
     function setCapacitor(address capacitor_) external onlyOwner {
-        capacitor = ICapacitor(capacitor_);
+        capacitor__ = ICapacitor(capacitor_);
         emit CapacitorSet(capacitor_);
     }
 
@@ -119,14 +109,6 @@
         emit OracleSet(oracle_);
     }
 
-<<<<<<< HEAD
-    function setSocket(address socket_) external onlyOwner {
-        socket__ = ISocket(socket_);
-        emit SocketSet(socket_);
-    }
-
-=======
->>>>>>> 3dd59754
     // TODO: to support fee distribution
     /**
      * @notice transfers the fees collected to `account_`
