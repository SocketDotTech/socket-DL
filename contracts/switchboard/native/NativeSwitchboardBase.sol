--- conflicted
+++ resolved
@@ -301,13 +301,8 @@
     }
 
     /**
-<<<<<<< HEAD
      * @notice Allows a watcher to untrip the switchboard by providing a signature and a nonce.
      * @dev To untrip, the watcher must have the UNTRIP_ROLE.
-=======
-     * @notice Allows a watcher to un trip the switchboard by providing a signature and a nonce.
-     * @dev To un trip, the watcher must have the UN_TRIP_ROLE. The signature must be created by signing the concatenation of the following values: "UN_TRIP", the chainSlug, the nonce and false.
->>>>>>> 36f3d57d
      * @param nonce_ The nonce to prevent replay attacks.
      * @param signature_ The signature created by the watcher.
      */
@@ -326,12 +321,9 @@
             signature_
         );
 
-<<<<<<< HEAD
-        _checkRole(UNTRIP_ROLE, watcher);
+        _checkRole(UN_TRIP_ROLE, watcher);
+
         // Nonce is used by gated roles and we don't expect nonce to reach the max value of uint256
-=======
-        _checkRole(UN_TRIP_ROLE, watcher);
->>>>>>> 36f3d57d
         unchecked {
             if (nonce_ != nextNonce[watcher]++) revert InvalidNonce();
         }
