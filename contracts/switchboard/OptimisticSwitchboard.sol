--- conflicted
+++ resolved
@@ -2,7 +2,6 @@
 pragma solidity 0.8.7;
 
 import "../interfaces/ISwitchboard.sol";
-<<<<<<< HEAD
 
 import "../interfaces/IOracle.sol";
 
@@ -11,31 +10,20 @@
 contract OptimisticSwitchboard is ISwitchboard, AccessControl {
     IOracle public oracle;
 
-=======
-import "../utils/AccessControl.sol";
-
-contract OptimisticSwitchboard is ISwitchboard, AccessControl {
->>>>>>> 63ead085
     uint256 public immutable timeoutInSeconds;
     uint256 public immutable chainSlug;
 
     bool public tripGlobalFuse;
     // packetId => isPaused
-<<<<<<< HEAD
-    mapping(uint256 => bool) public isPacketPaused;
+    mapping(uint256 => bool) public tripSingleFuse;
     mapping(uint256 => uint256) public executionOverhead;
 
-    event SwitchboardTripped(bool tripFuse_);
+    event PacketTripped(uint256 packetId_, bool tripSingleFuse_);
+    event SwitchboardTripped(bool tripGlobalFuse_);
     event ExecutionOverheadSet(
         uint256 dstChainSlug_,
         uint256 executionOverhead_
     );
-=======
-    mapping(uint256 => bool) public tripSingleFuse;
-
-    event SwitchboardTripped(bool tripGlobalFuse_);
-    event PacketTripped(uint256 packetId_, bool tripSingleFuse_);
->>>>>>> 63ead085
 
     error TransferFailed();
     error FeesNotEnough();
@@ -43,18 +31,12 @@
 
     constructor(
         address owner_,
-<<<<<<< HEAD
         address oracle_,
-=======
->>>>>>> 63ead085
         uint32 chainSlug_,
         uint256 timeoutInSeconds_
     ) AccessControl(owner_) {
         chainSlug = chainSlug_;
-<<<<<<< HEAD
         oracle = IOracle(oracle_);
-=======
->>>>>>> 63ead085
 
         // TODO: restrict the timeout durations to a few select options
         timeoutInSeconds = timeoutInSeconds_;
@@ -102,7 +84,6 @@
     }
 
     /**
-<<<<<<< HEAD
      * @notice updates execution overhead
      * @param executionOverhead_ new execution overhead cost
      */
@@ -112,7 +93,9 @@
     ) external onlyOwner {
         executionOverhead[dstChainSlug_] = executionOverhead_;
         emit ExecutionOverheadSet(dstChainSlug_, executionOverhead_);
-=======
+    }
+
+    /**
      * @notice pause/unpause execution
      * @param tripGlobalFuse_ bool indicating verification is active or not
      */
@@ -122,7 +105,6 @@
 
         tripGlobalFuse = tripGlobalFuse_;
         emit SwitchboardTripped(tripGlobalFuse_);
->>>>>>> 63ead085
     }
 
     /**
