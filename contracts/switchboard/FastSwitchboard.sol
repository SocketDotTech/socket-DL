// SPDX-License-Identifier: GPL-3.0-only
pragma solidity 0.8.7;

import "../interfaces/ISwitchboard.sol";
<<<<<<< HEAD
import "../interfaces/ISocket.sol";
import "../interfaces/IOracle.sol";

import "../utils/AccessControl.sol";

contract FastSwitchboard is ISwitchboard, AccessControl {
    ISocket public socket;
    IOracle public oracle;

    mapping(uint256 => uint256) public executionOverhead;

=======
import "../utils/AccessControl.sol";

contract FastSwitchboard is ISwitchboard, AccessControl {
>>>>>>> 42d80822
    uint256 public immutable chainSlug;
    uint256 public timeoutInSeconds;

    bool public tripGlobalFuse;
    // packetId => isPaused
    mapping(uint256 => bool) public tripSingleFuse;

    // dst chain slug => total watchers registered
    mapping(uint256 => uint256) public totalWatchers;

    // dst chain slug => attest gas limit
    mapping(uint256 => uint256) public attestGasLimit;

    // attester => packetId => is attested
    mapping(address => mapping(uint256 => bool)) public isAttested;

    // packetId => total attestations
    mapping(uint256 => uint256) public attestations;

    event SwitchboardTripped(bool tripGlobalFuse_);
    event PacketTripped(uint256 packetId_, bool tripSingleFuse_);
    event PacketAttested(uint256 packetId, address attester);
    event AttestGasLimitSet(uint256 dstChainSlug_, uint256 attestGasLimit_);
    event ExecutionOverheadSet(
        uint256 dstChainSlug_,
        uint256 executionOverhead_
    );

    error TransferFailed();
    error FeesNotEnough();
    error WatcherFound();
    error WatcherNotFound();
    error AlreadyAttested();

    constructor(
        address owner_,
<<<<<<< HEAD
        address socket_,
        address oracle_,
=======
>>>>>>> 42d80822
        uint32 chainSlug_,
        uint256 timeoutInSeconds_
    ) AccessControl(owner_) {
        chainSlug = chainSlug_;
<<<<<<< HEAD
        oracle = IOracle(oracle_);

        socket = ISocket(socket_);
=======
>>>>>>> 42d80822
        timeoutInSeconds = timeoutInSeconds_;
    }

    function attest(
        uint256 packetId,
        uint256 srcChainSlug
    ) external onlyRole(_watcherRole(srcChainSlug)) {
        if (isAttested[msg.sender][packetId]) revert AlreadyAttested();

        isAttested[msg.sender][packetId] = true;
        attestations[packetId]++;

        emit PacketAttested(packetId, msg.sender);
    }

    // todo: switchboard might need src chain slug and packet id while verifying details here?
    /**
     * @notice verifies if the packet satisfies needed checks before execution
     * @param packetId packetId
     * @param proposeTime time at which packet was proposed
     */
    function allowPacket(
        bytes32,
        uint256 packetId,
        uint256 srcChainSlug,
        uint256 proposeTime
    ) external view override returns (bool) {
        if (tripGlobalFuse || tripSingleFuse[packetId]) return false;

        if (block.timestamp - proposeTime >= timeoutInSeconds) return true;
        // to handle the situation if a watcher is removed after it attested the packet
        if (attestations[packetId] >= totalWatchers[srcChainSlug]) return true;

        return false;
    }

    function payFees(
        uint256 msgGasLimit,
        uint256 dstChainSlug
    ) external payable override {
        uint256 dstRelativeGasPrice = oracle.getRelativeGasPrice(dstChainSlug);

        uint256 minExecutionFees = _getExecutionFees(
            msgGasLimit,
            dstChainSlug,
            dstRelativeGasPrice
        );
        uint256 minVerificationFees = _getVerificationFees(
            dstChainSlug,
            dstRelativeGasPrice
        );

        uint256 expectedFees = minExecutionFees + minVerificationFees;
        if (msg.value < expectedFees) revert FeesNotEnough();
    }

    function _getExecutionFees(
        uint256 msgGasLimit,
        uint256 dstChainSlug,
        uint256 dstRelativeGasPrice
    ) internal view returns (uint256) {
        return
            (executionOverhead[dstChainSlug] + msgGasLimit) *
            dstRelativeGasPrice;
    }

    function _getVerificationFees(
        uint256 dstChainSlug,
        uint256 dstRelativeGasPrice
    ) internal view returns (uint256) {
        // todo: are the watchers going to be same on all chains for particular chain slug?
        return
            totalWatchers[dstChainSlug] *
            attestGasLimit[dstChainSlug] *
            dstRelativeGasPrice;
    }

    /**
     * @notice updates attest gas limit for given chain slug
     * @param dstChainSlug_ destination chain
     * @param attestGasLimit_ average gas limit needed for attest function call
     */
    function setAttestGasLimit(
        uint256 dstChainSlug_,
        uint256 attestGasLimit_
    ) external onlyOwner {
        attestGasLimit[dstChainSlug_] = attestGasLimit_;
        emit AttestGasLimitSet(dstChainSlug_, attestGasLimit_);
    }

    /**
     * @notice updates execution overhead
     * @param executionOverhead_ new execution overhead cost
     */
    function setExecutionOverhead(
        uint256 dstChainSlug_,
        uint256 executionOverhead_
    ) external onlyOwner {
        executionOverhead[dstChainSlug_] = executionOverhead_;
        emit ExecutionOverheadSet(dstChainSlug_, executionOverhead_);
    }

    /**
     * @notice pause/unpause execution
     * @param tripGlobalFuse_ bool indicating verification is active or not
     */
    function tripGlobal(
        uint256 srcChainSlug_,
        bool tripGlobalFuse_
    ) external onlyRole(_watcherRole(srcChainSlug_)) {
        tripGlobalFuse = tripGlobalFuse_;
        emit SwitchboardTripped(tripGlobalFuse_);
    }

    /**
     * @notice pause/unpause a packet
     * @param tripSingleFuse_ bool indicating a packet is verified or not
     */
    function tripSingle(
        uint256 packetId_,
        uint256 srcChainSlug_,
        bool tripSingleFuse_
    ) external onlyRole(_watcherRole(srcChainSlug_)) {
        tripSingleFuse[packetId_] = tripSingleFuse_;
        emit PacketTripped(packetId_, tripSingleFuse_);
    }

    // TODO: to support fee distribution
    /**
     * @notice transfers the fees collected to `account_`
     * @param account_ address to transfer ETH
     */
    function withdrawFees(address account_) external onlyOwner {
        require(account_ != address(0));
        (bool success, ) = account_.call{value: address(this).balance}("");
        if (!success) revert TransferFailed();
    }

    /**
     * @notice adds a watcher for `srcChainSlug_` chain
     * @param watcher_ watcher address
     */
    function grantWatcherRole(
        uint256 srcChainSlug_,
        address watcher_
    ) external onlyOwner {
        if (_hasRole(_watcherRole(srcChainSlug_), watcher_))
            revert WatcherFound();

        _grantRole(_watcherRole(srcChainSlug_), watcher_);
        totalWatchers[srcChainSlug_]++;
    }

    /**
     * @notice removes a watcher from `srcChainSlug_` chain list
     * @param watcher_ watcher address
     */
    function revokeWatcherRole(
        uint256 srcChainSlug_,
        address watcher_
    ) external onlyOwner {
        if (!_hasRole(_watcherRole(srcChainSlug_), watcher_))
            revert WatcherNotFound();

        _revokeRole(_watcherRole(srcChainSlug_), watcher_);
        totalWatchers[srcChainSlug_]--;
    }

    function _watcherRole(uint256 chainSlug_) internal pure returns (bytes32) {
        return bytes32(chainSlug_);
    }
}<|MERGE_RESOLUTION|>--- conflicted
+++ resolved
@@ -2,23 +2,15 @@
 pragma solidity 0.8.7;
 
 import "../interfaces/ISwitchboard.sol";
-<<<<<<< HEAD
-import "../interfaces/ISocket.sol";
 import "../interfaces/IOracle.sol";
 
 import "../utils/AccessControl.sol";
 
 contract FastSwitchboard is ISwitchboard, AccessControl {
-    ISocket public socket;
     IOracle public oracle;
 
     mapping(uint256 => uint256) public executionOverhead;
 
-=======
-import "../utils/AccessControl.sol";
-
-contract FastSwitchboard is ISwitchboard, AccessControl {
->>>>>>> 42d80822
     uint256 public immutable chainSlug;
     uint256 public timeoutInSeconds;
 
@@ -55,21 +47,13 @@
 
     constructor(
         address owner_,
-<<<<<<< HEAD
-        address socket_,
         address oracle_,
-=======
->>>>>>> 42d80822
         uint32 chainSlug_,
         uint256 timeoutInSeconds_
     ) AccessControl(owner_) {
         chainSlug = chainSlug_;
-<<<<<<< HEAD
         oracle = IOracle(oracle_);
 
-        socket = ISocket(socket_);
-=======
->>>>>>> 42d80822
         timeoutInSeconds = timeoutInSeconds_;
     }
 
@@ -99,9 +83,9 @@
     ) external view override returns (bool) {
         if (tripGlobalFuse || tripSingleFuse[packetId]) return false;
 
-        if (block.timestamp - proposeTime >= timeoutInSeconds) return true;
         // to handle the situation if a watcher is removed after it attested the packet
         if (attestations[packetId] >= totalWatchers[srcChainSlug]) return true;
+        if (block.timestamp - proposeTime >= timeoutInSeconds) return true;
 
         return false;
     }
@@ -160,16 +144,25 @@
         emit AttestGasLimitSet(dstChainSlug_, attestGasLimit_);
     }
 
-    /**
-     * @notice updates execution overhead
-     * @param executionOverhead_ new execution overhead cost
-     */
     function setExecutionOverhead(
         uint256 dstChainSlug_,
         uint256 executionOverhead_
     ) external onlyOwner {
         executionOverhead[dstChainSlug_] = executionOverhead_;
         emit ExecutionOverheadSet(dstChainSlug_, executionOverhead_);
+    }
+
+    /**
+     * @notice pause/unpause execution
+     * @param tripSingleFuse_ bool indicating verification is active or not
+     */
+    function tripSingle(
+        uint256 packetId_,
+        uint256 srcChainSlug_,
+        bool tripSingleFuse_
+    ) external onlyRole(_watcherRole(srcChainSlug_)) {
+        tripSingleFuse[packetId_] = tripSingleFuse_;
+        emit PacketTripped(packetId_, tripSingleFuse_);
     }
 
     /**
@@ -184,19 +177,6 @@
         emit SwitchboardTripped(tripGlobalFuse_);
     }
 
-    /**
-     * @notice pause/unpause a packet
-     * @param tripSingleFuse_ bool indicating a packet is verified or not
-     */
-    function tripSingle(
-        uint256 packetId_,
-        uint256 srcChainSlug_,
-        bool tripSingleFuse_
-    ) external onlyRole(_watcherRole(srcChainSlug_)) {
-        tripSingleFuse[packetId_] = tripSingleFuse_;
-        emit PacketTripped(packetId_, tripSingleFuse_);
-    }
-
     // TODO: to support fee distribution
     /**
      * @notice transfers the fees collected to `account_`
