--- conflicted
+++ resolved
@@ -81,7 +81,8 @@
         address indexed transmitter,
         bytes32 indexed packetId,
         uint256 proposalCount,
-        bytes32 root
+        bytes32 root,
+        address switchboard
     );
 
     /**
@@ -109,23 +110,19 @@
 
         if (!isTransmitter) revert InvalidTransmitter();
 
-<<<<<<< HEAD
         packetIdRoots[packetId_][proposalCount[packetId_]][
             switchboard_
         ] = root_;
         rootProposedAt[packetId_][proposalCount[packetId_]][
             switchboard_
         ] = block.timestamp;
-=======
-        packetIdRoots[packetId_][proposalCount[packetId_]] = root_;
-        rootProposedAt[packetId_][proposalCount[packetId_]] = block.timestamp;
->>>>>>> 1a4f19dd
 
         emit PacketProposed(
             transmitter,
             packetId_,
             proposalCount[packetId_]++,
-            root_
+            root_,
+            switchboard_
         );
     }
 
@@ -161,14 +158,11 @@
             .siblingPlug;
         plugConfig.inboundSwitchboard__ = _plugConfigs[localPlug][remoteSlug]
             .inboundSwitchboard__;
-<<<<<<< HEAD
 
         bytes32 packetRoot = packetIdRoots[executionDetails_.packetId][
             executionDetails_.proposalCount
         ][address(plugConfig.inboundSwitchboard__)];
         if (packetRoot == bytes32(0)) revert PacketNotProposed();
-=======
->>>>>>> 1a4f19dd
 
         bytes32 packedMessage = hasher__.packMessage(
             remoteSlug,
@@ -189,7 +183,6 @@
             packedMessage,
             packetRoot,
             plugConfig,
-<<<<<<< HEAD
             executionDetails_.decapacitorProof,
             messageDetails_.executionParams
         );
@@ -199,10 +192,6 @@
             remoteSlug,
             executionDetails_.executionGasLimit,
             messageDetails_
-=======
-            messageDetails_.decapacitorProof,
-            messageDetails_.executionParams
->>>>>>> 1a4f19dd
         );
     }
 
@@ -211,18 +200,11 @@
         uint256 proposalCount_,
         uint32 remoteChainSlug_,
         bytes32 packedMessage_,
-<<<<<<< HEAD
         bytes32 packetRoot_,
         PlugConfig memory plugConfig_,
         bytes memory decapacitorProof_,
         bytes32 executionParams_
     ) internal {
-=======
-        PlugConfig memory plugConfig_,
-        bytes memory decapacitorProof_,
-        bytes32 executionParams_
-    ) internal view {
->>>>>>> 1a4f19dd
         if (
             !ISwitchboard(plugConfig_.inboundSwitchboard__).allowPacket(
                 packetRoot_,
@@ -259,7 +241,6 @@
         uint256 executionGasLimit_,
         ISocket.MessageDetails memory messageDetails_
     ) internal {
-<<<<<<< HEAD
         IPlug(localPlug_).inbound{gas: executionGasLimit_, value: msg.value}(
             remoteChainSlug_,
             messageDetails_.payload
@@ -271,41 +252,6 @@
             messageDetails_.msgId
         );
         emit ExecutionSuccess(messageDetails_.msgId);
-=======
-        try
-            IPlug(localPlug_).inbound{
-                gas: messageDetails_.msgGasLimit,
-                value: msg.value
-            }(remoteChainSlug_, messageDetails_.payload)
-        {
-            executionManager__.updateExecutionFees(
-                executor_,
-                uint128(messageDetails_.executionFee),
-                messageDetails_.msgId
-            );
-            emit ExecutionSuccess(messageDetails_.msgId);
-        } catch Error(string memory reason) {
-            if (address(this).balance > 0) {
-                (bool success, ) = msg.sender.call{
-                    value: address(this).balance
-                }("");
-                require(success, "Fund Transfer Failed");
-            }
-            // catch failing revert() and require()
-            messageExecuted[messageDetails_.msgId] = false;
-            emit ExecutionFailed(messageDetails_.msgId, reason);
-        } catch (bytes memory reason) {
-            if (address(this).balance > 0) {
-                (bool success, ) = msg.sender.call{
-                    value: address(this).balance
-                }("");
-                require(success, "Fund Transfer Failed");
-            }
-            // catch failing assert()
-            messageExecuted[messageDetails_.msgId] = false;
-            emit ExecutionFailedBytes(messageDetails_.msgId, reason);
-        }
->>>>>>> 1a4f19dd
     }
 
     /**
