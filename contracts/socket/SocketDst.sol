--- conflicted
+++ resolved
@@ -74,27 +74,16 @@
     function execute(
         uint256 packetId,
         address localPlug,
-<<<<<<< HEAD
-        ISocket.VerificationParams calldata verifyParams_,
-        ISocket.ExecutionParams calldata executeParams_
-    ) external override nonReentrant {
-        if (!_executionManager__.isExecutor(msg.sender)) revert NotExecutor();
-        if (messageExecuted[msgId]) revert MessageAlreadyExecuted();
-
-        PlugConfig storage plugConfig = _plugConfigs[localPlug][
-            verifyParams_.remoteChainSlug
-        ];
-=======
         ISocket.MessageDetails calldata messageDetails_
     ) external override {
+        if (!_executionManager__.isExecutor(msg.sender)) revert NotExecutor();
         if (messageExecuted[messageDetails_.msgId])
             revert MessageAlreadyExecuted();
         messageExecuted[messageDetails_.msgId] = true;
 
         uint256 remoteSlug = uint256(messageDetails_.msgId >> 224);
 
-        PlugConfig memory plugConfig = _plugConfigs[localPlug][remoteSlug];
->>>>>>> 6ff7f9ac
+        PlugConfig storage plugConfig = _plugConfigs[localPlug][remoteSlug];
 
         feesEarned[remoteSlug][address(plugConfig.inboundSwitchboard__)][
             msg.sender
@@ -131,13 +120,8 @@
         uint256 packetId,
         uint256 remoteChainSlug,
         bytes32 packedMessage,
-<<<<<<< HEAD
         PlugConfig storage plugConfig,
-        ISocket.VerificationParams calldata verifyParams_
-=======
-        PlugConfig memory plugConfig,
         bytes memory decapacitorProof
->>>>>>> 6ff7f9ac
     ) internal view {
         if (
             !ISwitchboard(plugConfig.inboundSwitchboard__).allowPacket(
