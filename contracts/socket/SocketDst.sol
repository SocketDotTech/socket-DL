// SPDX-License-Identifier: GPL-3.0-only
pragma solidity 0.8.7;

// import "../interfaces/IVerifier.sol";
import "../interfaces/IDecapacitor.sol";
import "../interfaces/IPlug.sol";

import "./SocketBase.sol";

abstract contract SocketDst is SocketBase {
    error AlreadyAttested();
    error InvalidProof();
    error InvalidRetry();
    error MessageAlreadyExecuted();
    error NotExecutor();
    error VerificationFailed();

    // srcChainSlug => switchboardAddress => executorAddress => fees
    mapping(uint256 => mapping(address => mapping(address => uint256)))
        public feesEarned;
    // msgId => message status
    mapping(uint256 => bool) public messageExecuted;
    // capacitorAddr|chainSlug|packetId
    mapping(uint256 => bytes32) public override remoteRoots;
    mapping(uint256 => uint256) public rootProposedAt;

    /**
     * @notice emits the packet details when proposed at remote
     * @param attester address of attester
     * @param packetId packet id
     * @param root packet root
     */
    event PacketAttested(
        address indexed attester,
        uint256 indexed packetId,
        bytes32 root
    );

    /**
     * @notice emits the root details when root is replaced by owner
     * @param packetId packet id
     * @param oldRoot old root
     * @param newRoot old root
     */
    event PacketRootUpdated(uint256 packetId, bytes32 oldRoot, bytes32 newRoot);

    function propose(
        uint256 packetId_,
        bytes32 root_,
        bytes calldata signature_
    ) external {
        if (remoteRoots[packetId_] != bytes32(0)) revert AlreadyAttested();
        (address transmitter, bool isTransmitter) = _transmitManager__
            .checkTransmitter(
                _getChainSlug(packetId_),
                _chainSlug,
                packetId_,
                root_,
                signature_
            );
        if (!isTransmitter) revert InvalidAttester();

        remoteRoots[packetId_] = root_;
        rootProposedAt[packetId_] = block.timestamp;

        emit PacketAttested(transmitter, packetId_, root_);
    }

    /**
     * @notice executes a message
     * @param packetId packet id
     * @param localPlug remote plug address
     * @param messageDetails_ the details needed for message verification
     */
    function execute(
        uint256 packetId,
        address localPlug,
<<<<<<< HEAD
        ISocket.VerificationParams calldata verifyParams_,
        ISocket.ExecutionParams calldata executeParams_
    ) external override nonReentrant {
        if (_executionManager__.isExecutor(msg.sender)) revert NotExecutor();
        if (messageExecuted[msgId]) revert MessageAlreadyExecuted();
=======
        ISocket.MessageDetails calldata messageDetails_
    ) external override nonReentrant onlyRole(EXECUTOR_ROLE) {
        if (messageExecuted[messageDetails_.msgId])
            revert MessageAlreadyExecuted();
        messageExecuted[messageDetails_.msgId] = true;

        uint256 remoteSlug = uint256(messageDetails_.msgId >> 224);
>>>>>>> 2803477f

        PlugConfig memory plugConfig = _plugConfigs[localPlug][remoteSlug];

        feesEarned[remoteSlug][address(plugConfig.inboundSwitchboard__)][
            msg.sender
        ] += messageDetails_.executionFee;

        bytes32 packedMessage = _hasher__.packMessage(
            remoteSlug,
            plugConfig.siblingPlug,
            _chainSlug,
            localPlug,
            messageDetails_.msgId,
            messageDetails_.msgGasLimit,
            messageDetails_.executionFee,
            messageDetails_.payload
        );

        _verify(
            packetId,
            remoteSlug,
            packedMessage,
            plugConfig,
            messageDetails_.decapacitorProof
        );
        _execute(
            localPlug,
            remoteSlug,
            messageDetails_.msgGasLimit,
            messageDetails_.msgId,
            messageDetails_.payload
        );
    }

    function _verify(
        uint256 packetId,
        uint256 remoteChainSlug,
        bytes32 packedMessage,
        PlugConfig memory plugConfig,
        bytes memory decapacitorProof
    ) internal view {
        if (
            !ISwitchboard(plugConfig.inboundSwitchboard__).allowPacket(
                remoteRoots[packetId],
                packetId,
                remoteChainSlug,
                rootProposedAt[packetId]
            )
        ) revert VerificationFailed();

        if (
            !plugConfig.decapacitor__.verifyMessageInclusion(
                remoteRoots[packetId],
                packedMessage,
                decapacitorProof
            )
        ) revert InvalidProof();
    }

    function _execute(
        address localPlug,
        uint256 remoteChainSlug,
        uint256 msgGasLimit,
        uint256 msgId,
        bytes calldata payload
    ) internal {
        try
            IPlug(localPlug).inbound{gas: msgGasLimit}(remoteChainSlug, payload)
        {
            emit ExecutionSuccess(msgId);
        } catch Error(string memory reason) {
            // catch failing revert() and require()
            messageExecuted[msgId] = false;
            emit ExecutionFailed(msgId, reason);
        } catch (bytes memory reason) {
            // catch failing assert()
            messageExecuted[msgId] = false;
            emit ExecutionFailedBytes(msgId, reason);
        }
    }

    /**
     * @notice updates root for given packet id
     * @param packetId_ id of packet to be updated
     * @param newRoot_ new root
     */
    function updatePacketRoot(
        uint256 packetId_,
        bytes32 newRoot_
    ) external onlyOwner {
        bytes32 oldRoot = remoteRoots[packetId_];
        remoteRoots[packetId_] = newRoot_;

        emit PacketRootUpdated(packetId_, oldRoot, newRoot_);
    }

    function isPacketProposed(uint256 packetId_) external view returns (bool) {
        return remoteRoots[packetId_] == bytes32(0) ? false : true;
    }

    function _getChainSlug(
        uint256 packetId_
    ) internal pure returns (uint256 chainSlug_) {
        chainSlug_ = uint32(packetId_ >> 224);
    }
}<|MERGE_RESOLUTION|>--- conflicted
+++ resolved
@@ -75,21 +75,13 @@
     function execute(
         uint256 packetId,
         address localPlug,
-<<<<<<< HEAD
-        ISocket.VerificationParams calldata verifyParams_,
-        ISocket.ExecutionParams calldata executeParams_
-    ) external override nonReentrant {
-        if (_executionManager__.isExecutor(msg.sender)) revert NotExecutor();
-        if (messageExecuted[msgId]) revert MessageAlreadyExecuted();
-=======
         ISocket.MessageDetails calldata messageDetails_
-    ) external override nonReentrant onlyRole(EXECUTOR_ROLE) {
+    ) external override {
         if (messageExecuted[messageDetails_.msgId])
             revert MessageAlreadyExecuted();
         messageExecuted[messageDetails_.msgId] = true;
 
         uint256 remoteSlug = uint256(messageDetails_.msgId >> 224);
->>>>>>> 2803477f
 
         PlugConfig memory plugConfig = _plugConfigs[localPlug][remoteSlug];
 
