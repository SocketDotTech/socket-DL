// SPDX-License-Identifier: GPL-3.0-only
pragma solidity 0.8.7;

import "../interfaces/IDecapacitor.sol";
import "../interfaces/IPlug.sol";

import "./SocketBase.sol";

abstract contract SocketDst is SocketBase {
    error AlreadyAttested();
    error InvalidProof();
    error InvalidRetry();
    error MessageAlreadyExecuted();
    error NotExecutor();
    error VerificationFailed();

    // srcChainSlug => switchboardAddress => executorAddress => fees
    mapping(uint256 => mapping(address => mapping(address => uint256)))
        public feesEarned;
    // msgId => message status
    mapping(uint256 => bool) public messageExecuted;
    // capacitorAddr|chainSlug|packetId
    mapping(uint256 => bytes32) public override remoteRoots;
    mapping(uint256 => uint256) public rootProposedAt;

    /**
     * @notice emits the packet details when proposed at remote
     * @param attester address of attester
     * @param packetId packet id
     * @param root packet root
     */
    event PacketAttested(
        address indexed attester,
        uint256 indexed packetId,
        bytes32 root
    );

    /**
     * @notice emits the root details when root is replaced by owner
     * @param packetId packet id
     * @param oldRoot old root
     * @param newRoot old root
     */
    event PacketRootUpdated(uint256 packetId, bytes32 oldRoot, bytes32 newRoot);

    function propose(
        uint256 packetId_,
        bytes32 root_,
        bytes calldata signature_
    ) external {
        if (remoteRoots[packetId_] != bytes32(0)) revert AlreadyAttested();
        (address transmitter, bool isTransmitter) = _transmitManager__
            .checkTransmitter(
                (_getChainSlug(packetId_) << 128) | _chainSlug,
                packetId_,
                root_,
                signature_
            );
        if (!isTransmitter) revert InvalidAttester();

        remoteRoots[packetId_] = root_;
        rootProposedAt[packetId_] = block.timestamp;

        emit PacketAttested(transmitter, packetId_, root_);
    }

    /**
     * @notice executes a message
     * @param packetId packet id
     * @param localPlug remote plug address
     * @param messageDetails_ the details needed for message verification
     */
    function execute(
        uint256 packetId,
        address localPlug,
        ISocket.MessageDetails calldata messageDetails_
    ) external override {
        if (!_executionManager__.isExecutor(msg.sender)) revert NotExecutor();
        if (messageExecuted[messageDetails_.msgId])
            revert MessageAlreadyExecuted();
        messageExecuted[messageDetails_.msgId] = true;

        uint256 remoteSlug = uint256(messageDetails_.msgId >> 224);

<<<<<<< HEAD
        PlugConfig storage plugConfig = _plugConfigs[
            (uint256(uint160(localPlug)) << 96) | verifyParams_.remoteChainSlug
        ];
=======
        PlugConfig storage plugConfig = _plugConfigs[localPlug][remoteSlug];
>>>>>>> 66ad2f15

        feesEarned[remoteSlug][address(plugConfig.inboundSwitchboard__)][
            msg.sender
        ] += messageDetails_.executionFee;

        bytes32 packedMessage = _hasher__.packMessage(
            remoteSlug,
            plugConfig.siblingPlug,
            _chainSlug,
            localPlug,
            messageDetails_.msgId,
            messageDetails_.msgGasLimit,
            messageDetails_.executionFee,
            messageDetails_.payload
        );

        _verify(
            packetId,
            remoteSlug,
            packedMessage,
            plugConfig,
            messageDetails_.decapacitorProof
        );
        _execute(
            localPlug,
            remoteSlug,
            messageDetails_.msgGasLimit,
            messageDetails_.msgId,
            messageDetails_.payload
        );
    }

    function _verify(
        uint256 packetId,
        uint256 remoteChainSlug,
        bytes32 packedMessage,
        PlugConfig storage plugConfig,
        bytes memory decapacitorProof
    ) internal view {
        if (
            !ISwitchboard(plugConfig.inboundSwitchboard__).allowPacket(
                remoteRoots[packetId],
                packetId,
                remoteChainSlug,
                rootProposedAt[packetId]
            )
        ) revert VerificationFailed();

        if (
            !plugConfig.decapacitor__.verifyMessageInclusion(
                remoteRoots[packetId],
                packedMessage,
                decapacitorProof
            )
        ) revert InvalidProof();
    }

    function _execute(
        address localPlug,
        uint256 remoteChainSlug,
        uint256 msgGasLimit,
        uint256 msgId,
        bytes calldata payload
    ) internal {
        try
            IPlug(localPlug).inbound{gas: msgGasLimit}(remoteChainSlug, payload)
        {
            emit ExecutionSuccess(msgId);
        } catch Error(string memory reason) {
            // catch failing revert() and require()
            messageExecuted[msgId] = false;
            emit ExecutionFailed(msgId, reason);
        } catch (bytes memory reason) {
            // catch failing assert()
            messageExecuted[msgId] = false;
            emit ExecutionFailedBytes(msgId, reason);
        }
    }

    /**
     * @notice updates root for given packet id
     * @param packetId_ id of packet to be updated
     * @param newRoot_ new root
     */
    function updatePacketRoot(
        uint256 packetId_,
        bytes32 newRoot_
    ) external onlyOwner {
        bytes32 oldRoot = remoteRoots[packetId_];
        remoteRoots[packetId_] = newRoot_;

        emit PacketRootUpdated(packetId_, oldRoot, newRoot_);
    }

    function isPacketProposed(uint256 packetId_) external view returns (bool) {
        return remoteRoots[packetId_] == bytes32(0) ? false : true;
    }

    function _getChainSlug(
        uint256 packetId_
    ) internal pure returns (uint256 chainSlug_) {
        chainSlug_ = uint32(packetId_ >> 224);
    }
}<|MERGE_RESOLUTION|>--- conflicted
+++ resolved
@@ -82,13 +82,9 @@
 
         uint256 remoteSlug = uint256(messageDetails_.msgId >> 224);
 
-<<<<<<< HEAD
         PlugConfig storage plugConfig = _plugConfigs[
             (uint256(uint160(localPlug)) << 96) | verifyParams_.remoteChainSlug
         ];
-=======
-        PlugConfig storage plugConfig = _plugConfigs[localPlug][remoteSlug];
->>>>>>> 66ad2f15
 
         feesEarned[remoteSlug][address(plugConfig.inboundSwitchboard__)][
             msg.sender
