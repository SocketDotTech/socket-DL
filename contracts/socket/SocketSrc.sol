// SPDX-License-Identifier: GPL-3.0-only
pragma solidity 0.8.20;

import "./SocketBase.sol";

/**
 * @title SocketSrc
 * @dev The SocketSrc contract inherits from SocketBase and provides the functionality
 * to send messages from the local chain to a remote chain via a capacitor, estimate min fees
 * and allow transmitters to seal packets for a path.
 */
abstract contract SocketSrc is SocketBase {
    // triggered when fees is not sufficient at outbound
    error InsufficientFees();
    // triggered when an invalid capacitor address is used for sealing
    error InvalidCapacitor();

    /**
     * @notice emits the verification and seal confirmation of a packet
     * @param transmitter address of transmitter recovered from sig
     * @param packetId packed packet id
     * @param root root
     * @param signature signature of attester
     */
    event PacketVerifiedAndSealed(
        address indexed transmitter,
        bytes32 indexed packetId,
        bytes32 root,
        bytes signature
    );

    /**
     * @notice registers a message
     * @dev Packs the message and includes it in a packet with capacitor
<<<<<<< HEAD
     * @param siblingChainSlug_ the remote chain slug
     * @param minMsgGasLimit_ the gas limit needed to execute the payload on remote
     * @param executionParams_ a 32 bytes param to add extra details for execution
     * @param transmissionParams_ a 32 bytes param to add extra details for transmission
=======
     * @param remoteChainSlug_ the remote chain slug
     * @param msgGasLimit_ the gas limit needed to execute the payload on remote
     * @param executionParams_ a 32 bytes param to add extra details for execution
>>>>>>> 1a4f19dd
     * @param payload_ the data which is needed by plug at inbound call on remote
     */
    function outbound(
        uint32 siblingChainSlug_,
        uint256 minMsgGasLimit_,
        bytes32 executionParams_,
        bytes32 transmissionParams_,
        bytes calldata payload_
    ) external payable override returns (bytes32 msgId) {
        PlugConfig memory plugConfig;

<<<<<<< HEAD
        plugConfig.siblingPlug = _plugConfigs[msg.sender][siblingChainSlug_]
            .siblingPlug;
        plugConfig.capacitor__ = _plugConfigs[msg.sender][siblingChainSlug_]
            .capacitor__;
        plugConfig.outboundSwitchboard__ = _plugConfigs[msg.sender][
            siblingChainSlug_
=======
        plugConfig.siblingPlug = _plugConfigs[msg.sender][remoteChainSlug_]
            .siblingPlug;
        plugConfig.capacitor__ = _plugConfigs[msg.sender][remoteChainSlug_]
            .capacitor__;
        plugConfig.outboundSwitchboard__ = _plugConfigs[msg.sender][
            remoteChainSlug_
>>>>>>> 1a4f19dd
        ].outboundSwitchboard__;

        msgId = _encodeMsgId(plugConfig.siblingPlug);

<<<<<<< HEAD
        // all the fees is transferred to execution manager and stored mapped to their addresses
        // transmit manager and switchboards can pull the fees from there
        // only external call is where we get min switchboard fees
        ISocket.Fees memory fees = _validateAndSendFees(
            minMsgGasLimit_,
            uint256(payload_.length),
            executionParams_,
            transmissionParams_,
            plugConfig.outboundSwitchboard__,
            plugConfig.capacitor__.getMaxPacketLength(),
            siblingChainSlug_
=======
        ISocket.Fees memory fees = _validateAndSendFees(
            msgGasLimit_,
            uint256(payload_.length),
            executionParams_,
            uint32(remoteChainSlug_),
            plugConfig.outboundSwitchboard__,
            plugConfig.capacitor__.getMaxPacketLength()
>>>>>>> 1a4f19dd
        );

        ISocket.MessageDetails memory messageDetails;
        messageDetails.msgId = msgId;
<<<<<<< HEAD
        messageDetails.minMsgGasLimit = minMsgGasLimit_;
=======
        messageDetails.msgGasLimit = msgGasLimit_;
>>>>>>> 1a4f19dd
        messageDetails.executionParams = executionParams_;
        messageDetails.payload = payload_;
        messageDetails.executionFee = fees.executionFee;

        // this packed message can be re-created if socket is redeployed with a new version
        // it is plug's responsibility to have proper checks in functions interacting
        // with socket to validate who has access to the contract at inbound
        bytes32 packedMessage = hasher__.packMessage(
            chainSlug,
            msg.sender,
            siblingChainSlug_,
            plugConfig.siblingPlug,
            messageDetails
        );

        plugConfig.capacitor__.addPackedMessage(packedMessage);

        emit MessageOutbound(
            chainSlug,
            msg.sender,
            siblingChainSlug_,
            plugConfig.siblingPlug,
            msgId,
            minMsgGasLimit_,
            executionParams_,
            transmissionParams_,
            payload_,
            fees
        );
    }

    /**
     * @notice Validates if enough fee is provided for message execution. If yes, fees is sent and stored in execution manager.
<<<<<<< HEAD
     * @param minMsgGasLimit_ The gas limit of the message.
     * @param payloadSize_ The byte length of payload of the message.
     * @param executionParams_ The extraParams required for execution.
     * @param transmissionParams_ The extraParams required for transmission.
     * @param switchboard_ The address of the switchboard through which the message is sent.
     * @param maxPacketLength_ The maxPacketLength for the capacitor used. Used for calculating transmission Fees.
     * @param siblingChainSlug_ The slug of the destination chain for the message.
     */
    function _validateAndSendFees(
        uint256 minMsgGasLimit_,
        uint256 payloadSize_,
        bytes32 executionParams_,
        bytes32 transmissionParams_,
        ISwitchboard switchboard_,
        uint256 maxPacketLength_,
        uint32 siblingChainSlug_
    ) internal returns (ISocket.Fees memory fees) {
        uint128 verificationFees;
        (fees.switchboardFees, verificationFees) = _getSwitchboardMinFees(
            siblingChainSlug_,
            switchboard_
        );

        // verificationFee is per message, so no need to divide by maxPacketLength
        (fees.executionFee, fees.transmissionFees) = executionManager__
            .payAndCheckFees{value: msg.value}(
            minMsgGasLimit_,
            payloadSize_,
            executionParams_,
            transmissionParams_,
            siblingChainSlug_,
            fees.switchboardFees / uint128(maxPacketLength_),
            verificationFees,
            address(transmitManager__),
            address(switchboard_),
=======
     * @param msgGasLimit_ The gas limit of the message.
     * @param payloadSize_ The byte length of payload of the message.
     * @param executionParams_ The extraParams required for execution.
     * @param remoteChainSlug_ The slug of the destination chain for the message.
     * @param switchboard__ The address of the switchboard through which the message is sent.
     * @param maxPacketLength_ The maxPacketLength for the capacitor used. Used for calculating transmission Fees.
     */
    function _validateAndSendFees(
        uint256 msgGasLimit_,
        uint256 payloadSize_,
        bytes32 executionParams_,
        uint32 remoteChainSlug_,
        ISwitchboard switchboard__,
        uint256 maxPacketLength_
    ) internal returns (ISocket.Fees memory fees) {
        uint128 verificationFees;
        (fees.switchboardFees, verificationFees) = _getSwitchboardMinFees(
            remoteChainSlug_,
            switchboard__
        );

        (fees.executionFee, fees.transmissionFees) = executionManager__
            .payAndCheckFees{value: msg.value}(
            msgGasLimit_,
            payloadSize_,
            executionParams_,
            remoteChainSlug_,
            fees.switchboardFees,
            verificationFees,
            address(transmitManager__),
            address(switchboard__),
>>>>>>> 1a4f19dd
            maxPacketLength_
        );
    }

    /**
     * @notice Retrieves the minimum fees required for a message with a specified gas limit and destination chain.
<<<<<<< HEAD
     * @param minMsgGasLimit_ The gas limit of the message.
     * @param payloadSize_ The byte length of payload of the message.
     * @param executionParams_ The extraParams required for execution.
     * @param siblingChainSlug_ The slug of the destination chain for the message.
=======
     * @param msgGasLimit_ The gas limit of the message.
     * @param payloadSize_ The byte length of payload of the message.
     * @param executionParams_ The extraParams required for execution.
     * @param remoteChainSlug_ The slug of the destination chain for the message.
>>>>>>> 1a4f19dd
     * @param plug_ The address of the plug through which the message is sent.
     * @return totalFees The minimum fees required for the specified message.
     */
    function getMinFees(
        uint256 minMsgGasLimit_,
        uint256 payloadSize_,
        bytes32 executionParams_,
        bytes32 transmissionParams_,
        uint32 siblingChainSlug_,
        address plug_
    ) external view override returns (uint256 totalFees) {
<<<<<<< HEAD
        ICapacitor capacitor__ = _plugConfigs[plug_][siblingChainSlug_]
            .capacitor__;
        uint256 maxPacketLength = capacitor__.getMaxPacketLength();
=======
>>>>>>> 1a4f19dd
        (
            uint128 transmissionFees,
            uint128 switchboardFees,
            uint128 executionFees
        ) = _getAllMinFees(
<<<<<<< HEAD
                minMsgGasLimit_,
                payloadSize_,
                executionParams_,
                transmissionParams_,
                siblingChainSlug_,
                _plugConfigs[plug_][siblingChainSlug_].outboundSwitchboard__,
                maxPacketLength
=======
                msgGasLimit_,
                payloadSize_,
                executionParams_,
                remoteChainSlug_,
                _plugConfigs[plug_][remoteChainSlug_].outboundSwitchboard__
>>>>>>> 1a4f19dd
            );
        totalFees = transmissionFees + switchboardFees + executionFees;
    }

    /**
     * @notice Retrieves the minimum fees required for switchboard.
<<<<<<< HEAD
     * @param siblingChainSlug_ The slug of the destination chain for the message.
     * @param switchboard__ The switchboard address for which fees is retrieved.
     * @return switchboardFees , verificationFees The minimum fees required for message execution
     */
    function _getSwitchboardMinFees(
        uint32 siblingChainSlug_,
=======
     * @param remoteChainSlug_ The slug of the destination chain for the message.
     * @param switchboard__ The switchboard address for which fees is retrieved.
     * @return switchboardFees , verificationFees The minimum fees for message execution
     */
    function _getSwitchboardMinFees(
        uint32 remoteChainSlug_,
>>>>>>> 1a4f19dd
        ISwitchboard switchboard__
    )
        internal
        view
        returns (uint128 switchboardFees, uint128 verificationFees)
    {
        (switchboardFees, verificationFees) = switchboard__.getMinFees(
<<<<<<< HEAD
            siblingChainSlug_
=======
            remoteChainSlug_
>>>>>>> 1a4f19dd
        );
    }

    /**
     * @notice Retrieves the minimum fees required for a message with a specified gas limit and destination chain.
<<<<<<< HEAD
     * @param minMsgGasLimit_ The gas limit of the message.
     * @param payloadSize_ The byte length of payload of the message.
     * @param executionParams_ The extraParams required for execution.
     * @param siblingChainSlug_ The slug of the destination chain for the message.
     * @param switchboard__ The address of the switchboard through which the message is sent.
     */
    function _getAllMinFees(
        uint256 minMsgGasLimit_,
=======
     * @param msgGasLimit_ The gas limit of the message.
     * @param payloadSize_ The byte length of payload of the message.
     * @param executionParams_ The extraParams required for execution.
     * @param remoteChainSlug_ The slug of the destination chain for the message.
     * @param switchboard__ The address of the switchboard through which the message is sent.
     */
    function _getAllMinFees(
        uint256 msgGasLimit_,
>>>>>>> 1a4f19dd
        uint256 payloadSize_,
        bytes32 executionParams_,
        bytes32 transmissionParams_,
        uint32 siblingChainSlug_,
        ISwitchboard switchboard__,
        uint256 maxPacketLength_
    )
        internal
        view
        returns (
            uint128 transmissionFees,
            uint128 switchboardFees,
            uint128 executionFees
        )
    {
        uint128 verificationFees;
        uint128 msgExecutionFee;
        (switchboardFees, verificationFees) = _getSwitchboardMinFees(
<<<<<<< HEAD
            siblingChainSlug_,
=======
            remoteChainSlug_,
>>>>>>> 1a4f19dd
            switchboard__
        );
        switchboardFees = switchboardFees / uint128(maxPacketLength_);
        (msgExecutionFee, transmissionFees) = executionManager__
            .getExecutionTransmissionMinFees(
                minMsgGasLimit_,
                payloadSize_,
                executionParams_,
                transmissionParams_,
                siblingChainSlug_,
                address(transmitManager__)
            );

<<<<<<< HEAD
        executionFees =
            msgExecutionFee +
            verificationFees /
            uint128(maxPacketLength_);
=======
        (msgExecutionFee, transmissionFees) = executionManager__
            .getExecutionTransmissionMinFees(
                msgGasLimit_,
                payloadSize_,
                executionParams_,
                remoteChainSlug_,
                address(transmitManager__)
            );

        executionFees = msgExecutionFee + verificationFees;
>>>>>>> 1a4f19dd
    }

    /**
     * @notice seals data in capacitor for specific batchSize
     * @param batchSize_ size of batch to be sealed
     * @param capacitorAddress_ address of capacitor
     * @param signature_ signed Data needed for verification
     */
    function seal(
        uint256 batchSize_,
        address capacitorAddress_,
        bytes calldata signature_
    ) external payable override {
        uint32 siblingChainSlug = capacitorToSlug[capacitorAddress_];
        if (siblingChainSlug == 0) revert InvalidCapacitor();

        (bytes32 root, uint64 packetCount) = ICapacitor(capacitorAddress_)
            .sealPacket(batchSize_);

        bytes32 packetId = _encodePacketId(capacitorAddress_, packetCount);
        (address transmitter, bool isTransmitter) = transmitManager__
            .checkTransmitter(
                siblingChainSlug,
                keccak256(
                    abi.encode(version, siblingChainSlug, packetId, root)
                ),
                signature_
            );

        if (!isTransmitter) revert InvalidTransmitter();
        emit PacketVerifiedAndSealed(transmitter, packetId, root, signature_);
    }

    // Packs the local plug, local chain slug, remote chain slug and nonce
    // globalMessageCount++ will take care of msg id overflow as well
    // msgId(256) = localChainSlug(32) | siblingPlug_(160) | nonce(64)
    function _encodeMsgId(address siblingPlug_) internal returns (bytes32) {
        return
            bytes32(
                (uint256(chainSlug) << 224) |
                    (uint256(uint160(siblingPlug_)) << 64) |
                    globalMessageCount++
            );
    }

    function _encodePacketId(
        address capacitorAddress_,
        uint64 packetCount_
    ) internal view returns (bytes32) {
        return
            bytes32(
                (uint256(chainSlug) << 224) |
                    (uint256(uint160(capacitorAddress_)) << 64) |
                    packetCount_
            );
    }
}<|MERGE_RESOLUTION|>--- conflicted
+++ resolved
@@ -32,16 +32,10 @@
     /**
      * @notice registers a message
      * @dev Packs the message and includes it in a packet with capacitor
-<<<<<<< HEAD
      * @param siblingChainSlug_ the remote chain slug
      * @param minMsgGasLimit_ the gas limit needed to execute the payload on remote
      * @param executionParams_ a 32 bytes param to add extra details for execution
      * @param transmissionParams_ a 32 bytes param to add extra details for transmission
-=======
-     * @param remoteChainSlug_ the remote chain slug
-     * @param msgGasLimit_ the gas limit needed to execute the payload on remote
-     * @param executionParams_ a 32 bytes param to add extra details for execution
->>>>>>> 1a4f19dd
      * @param payload_ the data which is needed by plug at inbound call on remote
      */
     function outbound(
@@ -53,26 +47,16 @@
     ) external payable override returns (bytes32 msgId) {
         PlugConfig memory plugConfig;
 
-<<<<<<< HEAD
         plugConfig.siblingPlug = _plugConfigs[msg.sender][siblingChainSlug_]
             .siblingPlug;
         plugConfig.capacitor__ = _plugConfigs[msg.sender][siblingChainSlug_]
             .capacitor__;
         plugConfig.outboundSwitchboard__ = _plugConfigs[msg.sender][
             siblingChainSlug_
-=======
-        plugConfig.siblingPlug = _plugConfigs[msg.sender][remoteChainSlug_]
-            .siblingPlug;
-        plugConfig.capacitor__ = _plugConfigs[msg.sender][remoteChainSlug_]
-            .capacitor__;
-        plugConfig.outboundSwitchboard__ = _plugConfigs[msg.sender][
-            remoteChainSlug_
->>>>>>> 1a4f19dd
         ].outboundSwitchboard__;
 
         msgId = _encodeMsgId(plugConfig.siblingPlug);
 
-<<<<<<< HEAD
         // all the fees is transferred to execution manager and stored mapped to their addresses
         // transmit manager and switchboards can pull the fees from there
         // only external call is where we get min switchboard fees
@@ -84,24 +68,11 @@
             plugConfig.outboundSwitchboard__,
             plugConfig.capacitor__.getMaxPacketLength(),
             siblingChainSlug_
-=======
-        ISocket.Fees memory fees = _validateAndSendFees(
-            msgGasLimit_,
-            uint256(payload_.length),
-            executionParams_,
-            uint32(remoteChainSlug_),
-            plugConfig.outboundSwitchboard__,
-            plugConfig.capacitor__.getMaxPacketLength()
->>>>>>> 1a4f19dd
         );
 
         ISocket.MessageDetails memory messageDetails;
         messageDetails.msgId = msgId;
-<<<<<<< HEAD
         messageDetails.minMsgGasLimit = minMsgGasLimit_;
-=======
-        messageDetails.msgGasLimit = msgGasLimit_;
->>>>>>> 1a4f19dd
         messageDetails.executionParams = executionParams_;
         messageDetails.payload = payload_;
         messageDetails.executionFee = fees.executionFee;
@@ -135,7 +106,6 @@
 
     /**
      * @notice Validates if enough fee is provided for message execution. If yes, fees is sent and stored in execution manager.
-<<<<<<< HEAD
      * @param minMsgGasLimit_ The gas limit of the message.
      * @param payloadSize_ The byte length of payload of the message.
      * @param executionParams_ The extraParams required for execution.
@@ -171,56 +141,16 @@
             verificationFees,
             address(transmitManager__),
             address(switchboard_),
-=======
-     * @param msgGasLimit_ The gas limit of the message.
-     * @param payloadSize_ The byte length of payload of the message.
-     * @param executionParams_ The extraParams required for execution.
-     * @param remoteChainSlug_ The slug of the destination chain for the message.
-     * @param switchboard__ The address of the switchboard through which the message is sent.
-     * @param maxPacketLength_ The maxPacketLength for the capacitor used. Used for calculating transmission Fees.
-     */
-    function _validateAndSendFees(
-        uint256 msgGasLimit_,
-        uint256 payloadSize_,
-        bytes32 executionParams_,
-        uint32 remoteChainSlug_,
-        ISwitchboard switchboard__,
-        uint256 maxPacketLength_
-    ) internal returns (ISocket.Fees memory fees) {
-        uint128 verificationFees;
-        (fees.switchboardFees, verificationFees) = _getSwitchboardMinFees(
-            remoteChainSlug_,
-            switchboard__
-        );
-
-        (fees.executionFee, fees.transmissionFees) = executionManager__
-            .payAndCheckFees{value: msg.value}(
-            msgGasLimit_,
-            payloadSize_,
-            executionParams_,
-            remoteChainSlug_,
-            fees.switchboardFees,
-            verificationFees,
-            address(transmitManager__),
-            address(switchboard__),
->>>>>>> 1a4f19dd
             maxPacketLength_
         );
     }
 
     /**
      * @notice Retrieves the minimum fees required for a message with a specified gas limit and destination chain.
-<<<<<<< HEAD
      * @param minMsgGasLimit_ The gas limit of the message.
      * @param payloadSize_ The byte length of payload of the message.
      * @param executionParams_ The extraParams required for execution.
      * @param siblingChainSlug_ The slug of the destination chain for the message.
-=======
-     * @param msgGasLimit_ The gas limit of the message.
-     * @param payloadSize_ The byte length of payload of the message.
-     * @param executionParams_ The extraParams required for execution.
-     * @param remoteChainSlug_ The slug of the destination chain for the message.
->>>>>>> 1a4f19dd
      * @param plug_ The address of the plug through which the message is sent.
      * @return totalFees The minimum fees required for the specified message.
      */
@@ -232,18 +162,14 @@
         uint32 siblingChainSlug_,
         address plug_
     ) external view override returns (uint256 totalFees) {
-<<<<<<< HEAD
         ICapacitor capacitor__ = _plugConfigs[plug_][siblingChainSlug_]
             .capacitor__;
         uint256 maxPacketLength = capacitor__.getMaxPacketLength();
-=======
->>>>>>> 1a4f19dd
         (
             uint128 transmissionFees,
             uint128 switchboardFees,
             uint128 executionFees
         ) = _getAllMinFees(
-<<<<<<< HEAD
                 minMsgGasLimit_,
                 payloadSize_,
                 executionParams_,
@@ -251,34 +177,18 @@
                 siblingChainSlug_,
                 _plugConfigs[plug_][siblingChainSlug_].outboundSwitchboard__,
                 maxPacketLength
-=======
-                msgGasLimit_,
-                payloadSize_,
-                executionParams_,
-                remoteChainSlug_,
-                _plugConfigs[plug_][remoteChainSlug_].outboundSwitchboard__
->>>>>>> 1a4f19dd
             );
         totalFees = transmissionFees + switchboardFees + executionFees;
     }
 
     /**
      * @notice Retrieves the minimum fees required for switchboard.
-<<<<<<< HEAD
      * @param siblingChainSlug_ The slug of the destination chain for the message.
      * @param switchboard__ The switchboard address for which fees is retrieved.
      * @return switchboardFees , verificationFees The minimum fees required for message execution
      */
     function _getSwitchboardMinFees(
         uint32 siblingChainSlug_,
-=======
-     * @param remoteChainSlug_ The slug of the destination chain for the message.
-     * @param switchboard__ The switchboard address for which fees is retrieved.
-     * @return switchboardFees , verificationFees The minimum fees for message execution
-     */
-    function _getSwitchboardMinFees(
-        uint32 remoteChainSlug_,
->>>>>>> 1a4f19dd
         ISwitchboard switchboard__
     )
         internal
@@ -286,17 +196,12 @@
         returns (uint128 switchboardFees, uint128 verificationFees)
     {
         (switchboardFees, verificationFees) = switchboard__.getMinFees(
-<<<<<<< HEAD
             siblingChainSlug_
-=======
-            remoteChainSlug_
->>>>>>> 1a4f19dd
         );
     }
 
     /**
      * @notice Retrieves the minimum fees required for a message with a specified gas limit and destination chain.
-<<<<<<< HEAD
      * @param minMsgGasLimit_ The gas limit of the message.
      * @param payloadSize_ The byte length of payload of the message.
      * @param executionParams_ The extraParams required for execution.
@@ -305,16 +210,6 @@
      */
     function _getAllMinFees(
         uint256 minMsgGasLimit_,
-=======
-     * @param msgGasLimit_ The gas limit of the message.
-     * @param payloadSize_ The byte length of payload of the message.
-     * @param executionParams_ The extraParams required for execution.
-     * @param remoteChainSlug_ The slug of the destination chain for the message.
-     * @param switchboard__ The address of the switchboard through which the message is sent.
-     */
-    function _getAllMinFees(
-        uint256 msgGasLimit_,
->>>>>>> 1a4f19dd
         uint256 payloadSize_,
         bytes32 executionParams_,
         bytes32 transmissionParams_,
@@ -333,14 +228,10 @@
         uint128 verificationFees;
         uint128 msgExecutionFee;
         (switchboardFees, verificationFees) = _getSwitchboardMinFees(
-<<<<<<< HEAD
-            siblingChainSlug_,
-=======
-            remoteChainSlug_,
->>>>>>> 1a4f19dd
+            siblingChainSlug_,
             switchboard__
         );
-        switchboardFees = switchboardFees / uint128(maxPacketLength_);
+        switchboardFees/= uint128(maxPacketLength_);
         (msgExecutionFee, transmissionFees) = executionManager__
             .getExecutionTransmissionMinFees(
                 minMsgGasLimit_,
@@ -351,23 +242,10 @@
                 address(transmitManager__)
             );
 
-<<<<<<< HEAD
+        transmissionFees/= uint128(maxPacketLength_);
         executionFees =
             msgExecutionFee +
-            verificationFees /
-            uint128(maxPacketLength_);
-=======
-        (msgExecutionFee, transmissionFees) = executionManager__
-            .getExecutionTransmissionMinFees(
-                msgGasLimit_,
-                payloadSize_,
-                executionParams_,
-                remoteChainSlug_,
-                address(transmitManager__)
-            );
-
-        executionFees = msgExecutionFee + verificationFees;
->>>>>>> 1a4f19dd
+            verificationFees;
     }
 
     /**
