// SPDX-License-Identifier: GPL-3.0-only
pragma solidity 0.8.7;

import "../interfaces/ICapacitor.sol";
import "./SocketBase.sol";

abstract contract SocketSrc is SocketBase {
    // incrementing nonce, should be handled in next socket version.
    uint256 public _messageCount;

    /**
     * @notice emits the verification and seal confirmation of a packet
     * @param capacitorAddress address of capacitor at local
     * @param packetId packed id
     * @param signature signature of attester
     */
    event PacketVerifiedAndSealed(
        address indexed capacitorAddress,
        uint256 indexed packetId,
        bytes signature
    );

    /**
     * @notice registers a message
     * @dev Packs the message and includes it in a packet with capacitor
     * @param remoteChainSlug_ the remote chain slug
     * @param msgGasLimit_ the gas limit needed to execute the payload on remote
     * @param payload_ the data which is needed by plug at inbound call on remote
     */
    function outbound(
        uint256 remoteChainSlug_,
        uint256 msgGasLimit_,
        bytes calldata payload_
    ) external payable override {
        PlugConfig memory plugConfig = _plugConfigs[msg.sender][
            remoteChainSlug_
        ];

        // Packs the local plug, local chain slug, remote chain slug and nonce
        // _messageCount++ will take care of msg id overflow as well
        // msgId(256) = localChainSlug(32) | nonce(224)
        uint256 msgId = (uint256(uint32(_chainSlug)) << 224) | _messageCount++;

<<<<<<< HEAD
        // TODO: add transmitter fees
        ISwitchboard(plugConfig.verifier).payFees{value: msg.value}(
=======
        // TODO: replace it with switchboard
        plugConfig.outboundSwitchboard__.payFees{value: msg.value}(
>>>>>>> 42d80822
            msgGasLimit_,
            remoteChainSlug_
        );

        bytes32 packedMessage = _hasher__.packMessage(
            _chainSlug,
            msg.sender,
            remoteChainSlug_,
            plugConfig.siblingPlug,
            msgId,
            msgGasLimit_,
            payload_
        );

        plugConfig.capacitor__.addPackedMessage(packedMessage);
        emit MessageTransmitted(
            _chainSlug,
            msg.sender,
            remoteChainSlug_,
            plugConfig.siblingPlug,
            msgId,
            msgGasLimit_,
            msg.value,
            payload_
        );
    }

    function seal(
        address capacitorAddress_,
        bytes calldata signature_
    ) external payable nonReentrant {
        // TODO: take sibling slug from configs (thought of mapping remote slugs and capacitors in registry)
        (bytes32 root, uint256 packetCount) = ICapacitor(capacitorAddress_)
            .sealPacket();

        uint256 packetId = _getPacketId(
            capacitorAddress_,
            _chainSlug,
            packetCount
        );

        if (
            !_transmitManager__.checkTransmitter(
                _chainSlug,
                0, // todo: get remoteChainSlug from config,
                root,
                signature_
            )
        ) revert InvalidAttester();

        emit PacketVerifiedAndSealed(capacitorAddress_, packetId, signature_);
    }

    function _getPacketId(
        address capacitorAddr_,
        uint256 chainSlug_,
        uint256 packetCount_
    ) internal pure returns (uint256 packetId) {
        packetId =
            (chainSlug_ << 224) |
            (uint256(uint160(capacitorAddr_)) << 64) |
            packetCount_;
    }
}<|MERGE_RESOLUTION|>--- conflicted
+++ resolved
@@ -41,13 +41,8 @@
         // msgId(256) = localChainSlug(32) | nonce(224)
         uint256 msgId = (uint256(uint32(_chainSlug)) << 224) | _messageCount++;
 
-<<<<<<< HEAD
-        // TODO: add transmitter fees
-        ISwitchboard(plugConfig.verifier).payFees{value: msg.value}(
-=======
         // TODO: replace it with switchboard
         plugConfig.outboundSwitchboard__.payFees{value: msg.value}(
->>>>>>> 42d80822
             msgGasLimit_,
             remoteChainSlug_
         );
