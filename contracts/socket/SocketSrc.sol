// SPDX-License-Identifier: GPL-3.0-only
pragma solidity 0.8.7;

<<<<<<< HEAD
import "../interfaces/IAccumulator.sol";
=======
import "../interfaces/ICapacitor.sol";
import "../interfaces/IVault.sol";
>>>>>>> 2e591e80
import "./SocketBase.sol";

abstract contract SocketSrc is SocketBase {
    // incrementing nonce, should be handled in next socket version.
    uint256 public _messageCount;

    /**
     * @notice emits the verification and seal confirmation of a packet
     * @param capacitorAddress address of capacitor at local
     * @param packetId packed id
     * @param signature signature of attester
     */
    event PacketVerifiedAndSealed(
        address indexed capacitorAddress,
        uint256 indexed packetId,
        bytes signature
    );

    /**
     * @notice registers a message
     * @dev Packs the message and includes it in a packet with capacitor
     * @param remoteChainSlug_ the remote chain slug
     * @param msgGasLimit_ the gas limit needed to execute the payload on remote
     * @param payload_ the data which is needed by plug at inbound call on remote
     */
    function outbound(
        uint256 remoteChainSlug_,
        uint256 msgGasLimit_,
        bytes calldata payload_
    ) external payable override {
        PlugConfig memory plugConfig = plugConfigs[msg.sender][
            remoteChainSlug_
        ];

        // Packs the local plug, local chain slug, remote chain slug and nonce
        // _messageCount++ will take care of msg id overflow as well
        // msgId(256) = localChainSlug(32) | nonce(224)
        uint256 msgId = (uint256(uint32(_chainSlug)) << 224) | _messageCount++;

        // TODO: replace it with switchboard
        ISwitchboard(plugConfig.verifier).payFees{value: msg.value}(
            msgGasLimit_,
            remoteChainSlug_
        );

        bytes32 packedMessage = _hasher__.packMessage(
            _chainSlug,
            msg.sender,
            remoteChainSlug_,
            plugConfig.remotePlug,
            msgId,
            msgGasLimit_,
            payload_
        );

        ICapacitor(plugConfig.capacitor).addPackedMessage(packedMessage);
        emit MessageTransmitted(
            _chainSlug,
            msg.sender,
            remoteChainSlug_,
            plugConfig.remotePlug,
            msgId,
            msgGasLimit_,
            msg.value,
            payload_
        );
    }

    function seal(
        address capacitorAddress_,
        bytes calldata signature_
    ) external payable nonReentrant {
        // TODO: take sibling slug from configs (thought of mapping remote slugs and capacitors in registry)
        (bytes32 root, uint256 packetCount) = ICapacitor(capacitorAddress_)
            .sealPacket();

        uint256 packetId = _getPacketId(
            capacitorAddress_,
            _chainSlug,
            packetCount
        );

        if (
            !_transmitManager__.checkTransmitter(
                _chainSlug,
                0, // todo: get remoteChainSlug from config,
                root,
                signature_
            )
        ) revert InvalidAttester();

        emit PacketVerifiedAndSealed(capacitorAddress_, packetId, signature_);
    }

    function _getPacketId(
        address capacitorAddr_,
        uint256 chainSlug_,
        uint256 packetCount_
    ) internal pure returns (uint256 packetId) {
        packetId =
            (chainSlug_ << 224) |
            (uint256(uint160(capacitorAddr_)) << 64) |
            packetCount_;
    }
}<|MERGE_RESOLUTION|>--- conflicted
+++ resolved
@@ -1,12 +1,7 @@
 // SPDX-License-Identifier: GPL-3.0-only
 pragma solidity 0.8.7;
 
-<<<<<<< HEAD
-import "../interfaces/IAccumulator.sol";
-=======
 import "../interfaces/ICapacitor.sol";
-import "../interfaces/IVault.sol";
->>>>>>> 2e591e80
 import "./SocketBase.sol";
 
 abstract contract SocketSrc is SocketBase {
@@ -98,7 +93,7 @@
             )
         ) revert InvalidAttester();
 
-        emit PacketVerifiedAndSealed(capacitorAddress_, packetId, signature_);
+        emit PacketVerifiedAndSealed(accumAddress_, packetId, signature_);
     }
 
     function _getPacketId(
