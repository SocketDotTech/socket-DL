// SPDX-License-Identifier: GPL-3.0-only
pragma solidity 0.8.19;

import "./SocketBase.sol";

/**
 * @title SocketSrc
 * @dev The SocketSrc contract inherits from SocketBase and handles all the operations that
 * happen on the source side. Provides the following functions
 * 1. Sending messages from the local chain to a remote chain
 * 2. Estimating minFees for message transmission, verification and execution
 * 3. Sealing packets and making them ready to be transmitted
 */
abstract contract SocketSrc is SocketBase {
    ////////////////////////////////////////////////////////
    ////////////////////// ERRORS //////////////////////////
    ////////////////////////////////////////////////////////

    /**
     * @dev Error triggerred when invalid capacitor address is provided
     */
    error InvalidCapacitorAddress();

    /**
     * @dev Error triggerred when siblingPlug is not found
     */
    error PlugDisconnected();

    ////////////////////////////////////////////////////////
    ////////////////////// EVENTS //////////////////////////
    ////////////////////////////////////////////////////////

    /**
     * @notice Emits as soon as a capacitor is sealed
     * @param transmitter address of transmitter that sealed this packet(recovered from sig)
     * @param packetId packed-packet id
     * @param root root of the packet
     * @param signature signature of transmitter
     */
    event Sealed(
        address indexed transmitter,
        bytes32 indexed packetId,
        uint256 batchSize,
        bytes32 root,
        bytes signature
    );

    /**
     * @notice emits the message details when a new message arrives at outbound
     * @param localChainSlug local chain slug
     * @param localPlug local plug address
     * @param dstChainSlug remote chain slug
     * @param dstPlug remote plug address
     * @param msgId message id packed with remoteChainSlug and nonce
     * @param minMsgGasLimit gas limit needed to execute the inbound at remote
     * @param payload the data which will be used by inbound at remote
     */
    event MessageOutbound(
        uint32 localChainSlug,
        address localPlug,
        uint32 dstChainSlug,
        address dstPlug,
        bytes32 msgId,
        uint256 minMsgGasLimit,
        bytes32 executionParams,
        bytes32 transmissionParams,
        bytes payload,
        Fees fees
    );

    /**
     * @notice To send message to a connected remote chain. Should only be called by a plug.
     * @param siblingChainSlug_ the remote chain slug
     * @param minMsgGasLimit_ the minimum gas-limit needed to execute the payload on remote
     * @param executionParams_ a 32 bytes param to add details for execution, for eg: fees to be paid for execution
     * @param transmissionParams_ a 32 bytes param to add extra details for transmission
     * @param payload_ bytes to be delivered to the Plug on the siblingChainSlug_
     */
    function outbound(
        uint32 siblingChainSlug_,
        uint256 minMsgGasLimit_,
        bytes32 executionParams_,
        bytes32 transmissionParams_,
        bytes calldata payload_
    ) external payable override returns (bytes32 msgId) {
        PlugConfig memory plugConfig;

        // looks up the sibling plug address using the msg.sender as the local plug address
        plugConfig.siblingPlug = _plugConfigs[msg.sender][siblingChainSlug_]
            .siblingPlug;

        // if no sibling plug is found for the given chain slug, revert
        if (plugConfig.siblingPlug == address(0)) revert PlugDisconnected();

        // fetches auxillary details for the message from the plug config
        plugConfig.capacitor__ = _plugConfigs[msg.sender][siblingChainSlug_]
            .capacitor__;
        plugConfig.outboundSwitchboard__ = _plugConfigs[msg.sender][
            siblingChainSlug_
        ].outboundSwitchboard__;

        // creates a unique ID for the message
        msgId = _encodeMsgId(plugConfig.siblingPlug);

        // validate if caller has send enough fees, if yes, send fees to execution manager
        // for parties to claim later
        ISocket.Fees memory fees = _validateAndSendFees(
            minMsgGasLimit_,
            uint256(payload_.length),
            executionParams_,
            transmissionParams_,
            plugConfig.outboundSwitchboard__,
            plugConfig.capacitor__.getMaxPacketLength(),
            siblingChainSlug_
        );

        ISocket.MessageDetails memory messageDetails = ISocket.MessageDetails({
            msgId: msgId,
            minMsgGasLimit: minMsgGasLimit_,
            executionParams: executionParams_,
            payload: payload_,
            executionFee: fees.executionFee
        });

        // create a compressed data-struct called PackedMessage
        // which has the message payload and some configuration details
        bytes32 packedMessage = hasher__.packMessage(
            chainSlug,
            msg.sender,
            siblingChainSlug_,
            plugConfig.siblingPlug,
            messageDetails
        );

        // finally add packedMessage to the capacitor to generate new root
        plugConfig.capacitor__.addPackedMessage(packedMessage);

        emit MessageOutbound(
            chainSlug,
            msg.sender,
            siblingChainSlug_,
            plugConfig.siblingPlug,
            msgId,
            minMsgGasLimit_,
            executionParams_,
            transmissionParams_,
            payload_,
            fees
        );
    }

    /**
     * @notice Validates if enough fee is provided for message execution. If yes, fees is sent and stored in execution manager.
     * @param minMsgGasLimit_ the min gas-limit of the message.
     * @param payloadSize_ The byte length of payload of the message.
     * @param executionParams_ The extraParams required for execution.
     * @param transmissionParams_ The extraParams required for transmission.
     * @param switchboard_ The address of the switchboard through which the message is sent.
     * @param maxPacketLength_ The maxPacketLength for the capacitor used. Used for calculating transmission Fees.
     * @param siblingChainSlug_ The slug of the destination chain for the message.
     */
    function _validateAndSendFees(
        uint256 minMsgGasLimit_,
        uint256 payloadSize_,
        bytes32 executionParams_,
        bytes32 transmissionParams_,
        ISwitchboard switchboard_,
        uint256 maxPacketLength_,
        uint32 siblingChainSlug_
    ) internal returns (ISocket.Fees memory fees) {
        uint128 verificationFeePerMessage;
        // switchboard is plug configured and this is an external untrusted call
        (
            fees.switchboardFees,
            verificationFeePerMessage
        ) = _getSwitchboardMinFees(siblingChainSlug_, switchboard_);

        // deposits msg.value to execution manager and checks if enough fees is provided
        (fees.executionFee, fees.transmissionFees) = executionManager__
            .payAndCheckFees{value: msg.value}(
            minMsgGasLimit_,
            payloadSize_,
            executionParams_,
            transmissionParams_,
            siblingChainSlug_,
            fees.switchboardFees / uint128(maxPacketLength_),
            verificationFeePerMessage,
            address(transmitManager__),
            address(switchboard_),
            maxPacketLength_
        );
    }

    /**
     * @notice Retrieves the minimum fees required for a message with a specified gas limit and destination chain.
     * @param minMsgGasLimit_ The gas limit of the message.
     * @param payloadSize_ The byte length of payload of the message.
     * @param executionParams_ The extraParams required for execution.
     * @param siblingChainSlug_ The slug of the destination chain for the message.
     * @param plug_ The address of the plug through which the message is sent.
     * @return totalFees The minimum fees required for the specified message.
     */
    function getMinFees(
        uint256 minMsgGasLimit_,
        uint256 payloadSize_,
        bytes32 executionParams_,
        bytes32 transmissionParams_,
        uint32 siblingChainSlug_,
        address plug_
    ) external view override returns (uint256 totalFees) {
        ICapacitor capacitor__ = _plugConfigs[plug_][siblingChainSlug_]
            .capacitor__;
        uint256 maxPacketLength = capacitor__.getMaxPacketLength();
        (
            uint128 transmissionFees,
            uint128 switchboardFees,
            uint128 executionFees
        ) = _getAllMinFees(
                minMsgGasLimit_,
                payloadSize_,
                executionParams_,
                transmissionParams_,
                siblingChainSlug_,
                _plugConfigs[plug_][siblingChainSlug_].outboundSwitchboard__,
                maxPacketLength
            );
        totalFees = transmissionFees + switchboardFees + executionFees;
    }

    /**
     * @notice Retrieves the minimum fees required for switchboard.
     * @param siblingChainSlug_ The slug of the destination chain for the message.
     * @param switchboard__ The switchboard address for which fees is retrieved.
     * @return switchboardFees fees required for message verification
     */
    function _getSwitchboardMinFees(
        uint32 siblingChainSlug_,
        ISwitchboard switchboard__
    )
        internal
        view
        returns (uint128 switchboardFees, uint128 verificationGasOverhead)
    {
        (switchboardFees, verificationGasOverhead) = switchboard__.getMinFees(
            siblingChainSlug_
        );
    }

    /**
     * @notice Retrieves the minimum fees required for a message with a specified gas limit and destination chain.
     * @param minMsgGasLimit_ The gas limit of the message.
     * @param payloadSize_ The byte length of payload of the message.
     * @param executionParams_ The extraParams required for execution.
     * @param siblingChainSlug_ The slug of the destination chain for the message.
     * @param switchboard__ The address of the switchboard through which the message is sent.
     */
    function _getAllMinFees(
        uint256 minMsgGasLimit_,
        uint256 payloadSize_,
        bytes32 executionParams_,
        bytes32 transmissionParams_,
        uint32 siblingChainSlug_,
        ISwitchboard switchboard__,
        uint256 maxPacketLength_
    )
        internal
        view
        returns (
            uint128 transmissionFees,
            uint128 switchboardFees,
            uint128 executionFees
        )
    {
        uint128 verificationGasOverhead;
        uint128 msgExecutionFee;
        (switchboardFees, verificationGasOverhead) = _getSwitchboardMinFees(
            siblingChainSlug_,
            switchboard__
        );
        switchboardFees /= uint128(maxPacketLength_);
        (msgExecutionFee, transmissionFees) = executionManager__
            .getExecutionTransmissionMinFees(
                minMsgGasLimit_,
                payloadSize_,
                executionParams_,
                transmissionParams_,
                siblingChainSlug_,
                address(transmitManager__)
            );

        transmissionFees /= uint128(maxPacketLength_);
        executionFees = msgExecutionFee + verificationGasOverhead;
    }

    /**
     * @notice seals data in capacitor for specific batchSize
     * @param batchSize_ size of batch to be sealed
     * @param capacitorAddress_ address of capacitor
     * @param signature_ signed Data needed for verification
     */
    function seal(
        uint256 batchSize_,
        address capacitorAddress_,
        bytes calldata signature_
    ) external payable override {
        uint32 siblingChainSlug = capacitorToSlug[capacitorAddress_];
        if (siblingChainSlug == 0) revert InvalidCapacitorAddress();

        (bytes32 root, uint64 packetCount) = ICapacitor(capacitorAddress_)
            .sealPacket(batchSize_);

        bytes32 packetId = _encodePacketId(capacitorAddress_, packetCount);
        (address transmitter, bool isTransmitter) = transmitManager__
            .checkTransmitter(
                siblingChainSlug,
                keccak256(
                    abi.encode(version, siblingChainSlug, packetId, root)
                ),
                signature_
            );

        if (!isTransmitter) revert InvalidTransmitter();
<<<<<<< HEAD
        emit Sealed(transmitter, packetId, root, signature_);
=======
        emit PacketVerifiedAndSealed(
            transmitter,
            packetId,
            batchSize_,
            root,
            signature_
        );
>>>>>>> 22bae88c
    }

    // Packs the local plug, local chain slug, remote chain slug and nonce
    // globalMessageCount++ will take care of msg id overflow as well
    // msgId(256) = localChainSlug(32) | siblingPlug_(160) | nonce(64)
    function _encodeMsgId(address siblingPlug_) internal returns (bytes32) {
        return
            bytes32(
                (uint256(chainSlug) << 224) |
                    (uint256(uint160(siblingPlug_)) << 64) |
                    globalMessageCount++
            );
    }

    function _encodePacketId(
        address capacitorAddress_,
        uint64 packetCount_
    ) internal view returns (bytes32) {
        return
            bytes32(
                (uint256(chainSlug) << 224) |
                    (uint256(uint160(capacitorAddress_)) << 64) |
                    packetCount_
            );
    }
}<|MERGE_RESOLUTION|>--- conflicted
+++ resolved
@@ -320,17 +320,7 @@
             );
 
         if (!isTransmitter) revert InvalidTransmitter();
-<<<<<<< HEAD
-        emit Sealed(transmitter, packetId, root, signature_);
-=======
-        emit PacketVerifiedAndSealed(
-            transmitter,
-            packetId,
-            batchSize_,
-            root,
-            signature_
-        );
->>>>>>> 22bae88c
+        emit Sealed(transmitter, packetId, batchSize_, root, signature_);
     }
 
     // Packs the local plug, local chain slug, remote chain slug and nonce
