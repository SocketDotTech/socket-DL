// SPDX-License-Identifier: GPL-3.0-only
pragma solidity 0.8.7;

import "../interfaces/IHasher.sol";
import "../interfaces/ITransmitManager.sol";
import "../interfaces/IExecutionManager.sol";

import "./SocketConfig.sol";

<<<<<<< HEAD
abstract contract SocketBase is SocketConfig, ReentrancyGuard {
    IHasher public _hasher__;
    ITransmitManager public override _transmitManager__;
    IExecutionManager public override _executionManager__;
=======
abstract contract SocketBase is SocketConfig {
    IHasher public hasher__;
    ITransmitManager public transmitManager__;
    IExecutionManager public executionManager__;
>>>>>>> e579b944

    uint32 public immutable chainSlug;
    // incrementing nonce, should be handled in next socket version.
    uint224 public messageCount;

    constructor(uint32 chainSlug_) {
        chainSlug = chainSlug_;
    }

    error InvalidAttester();

    event HasherSet(address hasher);
    event ExecutionManagerSet(address executionManager);

    function setHasher(address hasher_) external onlyRole(GOVERNANCE_ROLE) {
        hasher__ = IHasher(hasher_);
        emit HasherSet(hasher_);
    }

    /**
     * @notice updates transmitManager_
     * @param transmitManager_ address of Transmit Manager
     */
    function setTransmitManager(
        address transmitManager_
    ) external onlyRole(GOVERNANCE_ROLE) {
        transmitManager__ = ITransmitManager(transmitManager_);
        emit TransmitManagerSet(transmitManager_);
    }

    /**
     * @notice updates executionManager_
     * @param executionManager_ address of Execution Manager
     */
    function setExecutionManager(
        address executionManager_
    ) external onlyRole(GOVERNANCE_ROLE) {
        executionManager__ = IExecutionManager(executionManager_);
        emit ExecutionManagerSet(executionManager_);
    }
}<|MERGE_RESOLUTION|>--- conflicted
+++ resolved
@@ -7,17 +7,10 @@
 
 import "./SocketConfig.sol";
 
-<<<<<<< HEAD
-abstract contract SocketBase is SocketConfig, ReentrancyGuard {
-    IHasher public _hasher__;
-    ITransmitManager public override _transmitManager__;
-    IExecutionManager public override _executionManager__;
-=======
 abstract contract SocketBase is SocketConfig {
     IHasher public hasher__;
     ITransmitManager public transmitManager__;
     IExecutionManager public executionManager__;
->>>>>>> e579b944
 
     uint32 public immutable chainSlug;
     // incrementing nonce, should be handled in next socket version.
