--- conflicted
+++ resolved
@@ -1,224 +1,15 @@
 // SPDX-License-Identifier: GPL-3.0-only
 pragma solidity 0.8.7;
 
-<<<<<<< HEAD
-import "../interfaces/IDeaccumulator.sol";
-import "../interfaces/IPlug.sol";
-
-import "./SocketLocal.sol";
-
-contract Socket is SocketLocal {
-    enum PacketStatus {
-        NOT_PROPOSED,
-        PROPOSED
-    }
-
-    enum MessageStatus {
-        NOT_EXECUTED,
-        SUCCESS,
-        FAILED
-    }
-
-    error InvalidProof();
-    error InvalidRetry();
-    error VerificationFailed();
-    error MessageAlreadyExecuted();
-    error ExecutorNotFound();
-    error AlreadyAttested();
-    error RootNotFound();
-
-    // keccak256("EXECUTOR")
-    bytes32 private constant EXECUTOR_ROLE =
-        0x9cf85f95575c3af1e116e3d37fd41e7f36a8a373623f51ffaaa87fdd032fa767;
-
-    // msgId => executorAddress
-    mapping(uint256 => address) public executor;
-    // msgId => message status
-    mapping(uint256 => MessageStatus) public messageStatus;
-
-    mapping(bytes32 => bool) public remoteRoots;
-    mapping(bytes32 => uint256) public rootProposedAt;
-
-    /**
-     * @notice emits the packet details when proposed at remote
-     * @param attester address of attester
-     * @param root packet root
-     */
-    event PacketAttested(address indexed attester, bytes32 root);
-
-    /**
-     * @notice emits the root when it is removed by owner
-     * @param oldRoot old root
-     */
-    event PacketRootRemoved(bytes32 oldRoot);
-=======
 import "./SocketBase.sol";
 import "./SocketSrc.sol";
 import "./SocketDst.sol";
->>>>>>> c73ce621
 
 contract Socket is SocketSrc, SocketDst {
     constructor(
         uint32 chainSlug_,
         address hasher_,
-<<<<<<< HEAD
-        address signatureVerifier_,
-        address transmitManager_
-    ) {
-        hasher = IHasher(hasher_);
-        signatureVerifier = ISignatureVerifier(signatureVerifier_);
-        transmitManager = ITransmitManager(transmitManager_);
-
-        chainSlug = chainSlug_;
-    }
-
-    // TODO: taking sibling chain input is prone to bug as we saw in previous version
-    function propose(
-        uint256 siblingChainSlug_,
-        bytes32 root_,
-        bytes calldata signature_
-    ) external {
-        if (remoteRoots[root_]) revert AlreadyAttested();
-        if (
-            !transmitManager.checkTransmitter(
-                chainSlug,
-                siblingChainSlug_,
-                root_,
-                signature_
-            )
-        ) revert InvalidAttester();
-
-        remoteRoots[root_] = true;
-        rootProposedAt[root_] = block.timestamp;
-        emit PacketAttested(msg.sender, root_);
-    }
-
-    /**
-     * @notice executes a message
-     * @param msgGasLimit gas limit needed to execute the inbound at remote
-     * @param msgId message id packed with local plug, local chainSlug, remote ChainSlug and nonce
-     * @param localPlug remote plug address
-     * @param payload the data which is needed by plug at inbound call on remote
-     * @param verifyParams_ the details needed for message verification
-     */
-    function execute(
-        uint256 msgGasLimit,
-        uint256 msgId,
-        address localPlug,
-        bytes calldata payload,
-        ISocket.VerificationParams calldata verifyParams_
-    ) external override nonReentrant {
-        if (!_hasRole(EXECUTOR_ROLE, msg.sender)) revert ExecutorNotFound();
-        if (!remoteRoots[verifyParams_.root]) revert RootNotFound();
-        if (executor[msgId] != address(0)) revert MessageAlreadyExecuted();
-
-        // todo: to decide if this should be just a bool (was added for fees here)
-        executor[msgId] = msg.sender;
-
-        PlugConfig memory plugConfig = plugConfigs[localPlug][
-            verifyParams_.remoteChainSlug
-        ];
-
-        bytes32 packedMessage = hasher.packMessage(
-            verifyParams_.remoteChainSlug,
-            plugConfig.remotePlug,
-            chainSlug,
-            localPlug,
-            msgId,
-            msgGasLimit,
-            payload
-        );
-
-        _verify(packedMessage, plugConfig, verifyParams_);
-        _execute(
-            localPlug,
-            verifyParams_.remoteChainSlug,
-            msgGasLimit,
-            msgId,
-            payload
-        );
-    }
-
-    function _verify(
-        bytes32 packedMessage,
-        PlugConfig memory plugConfig,
-        ISocket.VerificationParams calldata verifyParams_
-    ) internal view {
-        if (
-            !ISwitchboard(plugConfig.verifier).allowPacket(
-                verifyParams_.root,
-                rootProposedAt[verifyParams_.root]
-            )
-        ) revert VerificationFailed();
-
-        if (
-            !IDeaccumulator(plugConfig.deaccum).verifyMessageInclusion(
-                verifyParams_.root,
-                packedMessage,
-                verifyParams_.deaccumProof
-            )
-        ) revert InvalidProof();
-    }
-
-    function _execute(
-        address localPlug,
-        uint256 remoteChainSlug,
-        uint256 msgGasLimit,
-        uint256 msgId,
-        bytes calldata payload
-    ) internal {
-        try
-            IPlug(localPlug).inbound{gas: msgGasLimit}(remoteChainSlug, payload)
-        {
-            messageStatus[msgId] = MessageStatus.SUCCESS;
-            emit ExecutionSuccess(msgId);
-        } catch Error(string memory reason) {
-            // catch failing revert() and require()
-            messageStatus[msgId] = MessageStatus.FAILED;
-            emit ExecutionFailed(msgId, reason);
-        } catch (bytes memory reason) {
-            // catch failing assert()
-            messageStatus[msgId] = MessageStatus.FAILED;
-            emit ExecutionFailedBytes(msgId, reason);
-        }
-    }
-
-    /**
-     * @notice discards root
-     * @param oldRoot_ existing root
-     */
-    function removePacketRoot(bytes32 oldRoot_) external onlyOwner {
-        remoteRoots[oldRoot_] = false;
-        emit PacketRootRemoved(oldRoot_);
-    }
-
-    /**
-     * @notice adds an executor
-     * @param executor_ executor address
-     */
-    function grantExecutorRole(address executor_) external onlyOwner {
-        _grantRole(EXECUTOR_ROLE, executor_);
-    }
-
-    /**
-     * @notice removes an executor from `remoteChainSlug_` chain list
-     * @param executor_ executor address
-     */
-    function revokeExecutorRole(address executor_) external onlyOwner {
-        _revokeRole(EXECUTOR_ROLE, executor_);
-    }
-
-    function getPacketStatus(
-        bytes32 root_
-    ) external view returns (PacketStatus status) {
-        return
-            !remoteRoots[root_]
-                ? PacketStatus.NOT_PROPOSED
-                : PacketStatus.PROPOSED;
-    }
-=======
         address transmitManager_,
         address vault_
     ) SocketBase(chainSlug_, hasher_, transmitManager_) SocketSrc(vault_) {}
->>>>>>> c73ce621
 }