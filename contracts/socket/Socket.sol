// SPDX-License-Identifier: GPL-3.0-only
pragma solidity 0.8.7;

import {SocketSrc} from "./SocketSrc.sol";
import "./SocketDst.sol";
import "../libraries/SafeTransferLib.sol";

contract Socket is SocketSrc, SocketDst {
    using SafeTransferLib for IERC20;

    constructor(
        uint32 chainSlug_,
        address hasher_,
        address transmitManager_,
        address executionManager_,
        address capacitorFactory_
<<<<<<< HEAD
    )
        SocketBase(
            chainSlug_,
            hasher_,
            transmitManager_,
            executionManager_,
            capacitorFactory_
        )
    {}
=======
    ) {
        _chainSlug = chainSlug_;

        _hasher__ = IHasher(hasher_);
        _capacitorFactory__ = ICapacitorFactory(capacitorFactory_);
        _transmitManager__ = ITransmitManager(transmitManager_);
    }
>>>>>>> 51bd33fd

    function rescueFunds(
        address token,
        address userAddress,
        uint256 amount
    ) external onlyOwner {
        require(userAddress != address(0));

        if (token == address(0)) {
            (bool success, ) = userAddress.call{value: address(this).balance}(
                ""
            );
            require(success);
        } else {
            // do we need safe transfer?
            IERC20(token).transfer(userAddress, amount);
        }
    }
}<|MERGE_RESOLUTION|>--- conflicted
+++ resolved
@@ -14,25 +14,13 @@
         address transmitManager_,
         address executionManager_,
         address capacitorFactory_
-<<<<<<< HEAD
-    )
-        SocketBase(
-            chainSlug_,
-            hasher_,
-            transmitManager_,
-            executionManager_,
-            capacitorFactory_
-        )
-    {}
-=======
     ) {
         _chainSlug = chainSlug_;
-
         _hasher__ = IHasher(hasher_);
+        _transmitManager__ = ITransmitManager(transmitManager_);
+        _executionManager__ = IExecutionManager(executionManager_);
         _capacitorFactory__ = ICapacitorFactory(capacitorFactory_);
-        _transmitManager__ = ITransmitManager(transmitManager_);
     }
->>>>>>> 51bd33fd
 
     function rescueFunds(
         address token,
