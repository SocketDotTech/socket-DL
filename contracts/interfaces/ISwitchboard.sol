// SPDX-License-Identifier: GPL-3.0-only
pragma solidity 0.8.20;

/**
 * @title ISwitchboard
 * @dev The interface for a switchboard contract that is responsible for verification of packets between
 * different blockchain networks.
 */
interface ISwitchboard {
    /**
     * @notice Registers itself in Socket for given `siblingChainSlug_`.
     * @dev This function is expected to be only called by admin as it handles the capacitor config for given chain
     * @param siblingChainSlug_ The slug of the sibling chain to register switchboard with.
     * @param maxPacketLength_ The maximum length of a packet allowed by the switchboard.
     * @param capacitorType_ The type of capacitor that the switchboard uses.
     * @param initialPacketCount_ The packet count at the time of registering switchboard. Packets with packet count below this won't be allowed
     */
    function registerSiblingSlug(
        uint32 siblingChainSlug_,
        uint256 maxPacketLength_,
        uint256 capacitorType_,
        uint256 initialPacketCount_
    ) external;

    /**
     * @notice Checks if a packet can be allowed to go through the switchboard.
     * @param root the packet root.
     * @param packetId The unique identifier for the packet.
     * @param proposalCount The unique identifier for a proposal for the packet.
     * @param srcChainSlug The unique identifier for the source chain of the packet.
     * @param proposeTime The time when the packet was proposed.
     * @return A boolean indicating whether the packet is allowed to go through the switchboard or not.
     */
    function allowPacket(
        bytes32 root,
        bytes32 packetId,
        uint256 proposalCount,
        uint32 srcChainSlug,
        uint256 proposeTime
    ) external view returns (bool);

    /**
     * @notice Retrieves the minimum fees required for the destination chain to process the packet.
     * @param dstChainSlug the unique identifier for the destination chain of the packet.
     * @return switchboardFee the switchboard fee required for the destination chain to process the packet.
     * @return verificationFee the verification fee required for the destination chain to process the packet.
     */
    function getMinFees(
        uint32 dstChainSlug
    ) external view returns (uint128 switchboardFee, uint128 verificationFee);

    /**
<<<<<<< HEAD
     * @notice Sets the minimum fees required for the destination chain to process the packet.
     * @param nonce_ the nonce of fee Updater to avoid replay.
     * @param dstChainSlug_ the unique identifier for the destination chain.
     * @param switchboardFees_ the switchboard fee required for the destination chain to process the packet.
     * @param verificationFees_ the verification fee required for the destination chain to process the packet.
     * @param signature_ the signature of the request.
     */
=======
     * @notice Receives the fees for processing of packet.
     * @param siblingChainSlug_ the chain slug of the sibling chain.
     */
    function receiveFees(
        uint32 siblingChainSlug_,
        uint128 amount_
    ) external payable;

    // not important to override in all switchboards
>>>>>>> 3e3a03bd
    function setFees(
        uint256 nonce_,
        uint32 dstChainSlug_,
        uint128 switchboardFees_,
        uint128 verificationFees_,
        bytes calldata signature_
    ) external;
<<<<<<< HEAD

    /**
     * @notice Withdraws the fees from the execution manager.
     * @param siblingChainSlug_ the chain slug of the sibling chain.
     * @param amount_ the amount to withdraw.
     */
    function withdrawFeesFromExecutionManager(
        uint32 siblingChainSlug_,
        uint128 amount_
    ) external;
=======
>>>>>>> 3e3a03bd
}<|MERGE_RESOLUTION|>--- conflicted
+++ resolved
@@ -48,27 +48,25 @@
     function getMinFees(
         uint32 dstChainSlug
     ) external view returns (uint128 switchboardFee, uint128 verificationFee);
+    
+    
+    /**
+     * @notice Receives the fees for processing of packet.
+     * @param siblingChainSlug_ the chain slug of the sibling chain.
+     */
+    function receiveFees(
+        uint32 siblingChainSlug_
+    ) external payable;
 
     /**
-<<<<<<< HEAD
      * @notice Sets the minimum fees required for the destination chain to process the packet.
      * @param nonce_ the nonce of fee Updater to avoid replay.
      * @param dstChainSlug_ the unique identifier for the destination chain.
      * @param switchboardFees_ the switchboard fee required for the destination chain to process the packet.
      * @param verificationFees_ the verification fee required for the destination chain to process the packet.
      * @param signature_ the signature of the request.
+     * @dev not important to override in all switchboards
      */
-=======
-     * @notice Receives the fees for processing of packet.
-     * @param siblingChainSlug_ the chain slug of the sibling chain.
-     */
-    function receiveFees(
-        uint32 siblingChainSlug_,
-        uint128 amount_
-    ) external payable;
-
-    // not important to override in all switchboards
->>>>>>> 3e3a03bd
     function setFees(
         uint256 nonce_,
         uint32 dstChainSlug_,
@@ -76,17 +74,4 @@
         uint128 verificationFees_,
         bytes calldata signature_
     ) external;
-<<<<<<< HEAD
-
-    /**
-     * @notice Withdraws the fees from the execution manager.
-     * @param siblingChainSlug_ the chain slug of the sibling chain.
-     * @param amount_ the amount to withdraw.
-     */
-    function withdrawFeesFromExecutionManager(
-        uint32 siblingChainSlug_,
-        uint128 amount_
-    ) external;
-=======
->>>>>>> 3e3a03bd
 }