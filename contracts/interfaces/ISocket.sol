--- conflicted
+++ resolved
@@ -2,26 +2,6 @@
 pragma solidity 0.8.7;
 
 interface ISocket {
-<<<<<<< HEAD
-=======
-    // to handle stack too deep
-    struct VerificationParams {
-        uint256 remoteChainSlug;
-        uint256 packetId;
-        bytes deaccumProof;
-    }
-
-    // TODO: add confs and blocking/non-blocking
-    struct PlugConfig {
-        address remotePlug;
-        address accum;
-        address deaccum;
-        address verifier;
-        bytes32 inboundIntegrationType;
-        bytes32 outboundIntegrationType;
-    }
-
->>>>>>> 76b80e10
     /**
      * @notice emits the message details when a new message arrives at outbound
      * @param localChainSlug local chain slug
@@ -68,7 +48,8 @@
      * @notice emits the config set by a plug for a remoteChainSlug
      * @param remotePlug address of plug on remote chain
      * @param remoteChainSlug remote chain slug
-     * @param integrationType integration type (set in socket config, plug can choose any)
+     * @param inboundIntegrationType inbound integration type (set in socket config, plug can choose any)
+     * @param outboundIntegrationType outbound integration type (set in socket config, plug can choose any)
      */
     event PlugConfigSet(
         address remotePlug,
