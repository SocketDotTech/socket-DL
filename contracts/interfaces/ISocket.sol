// SPDX-License-Identifier: UNLICENSED
pragma solidity 0.8.7;

import "./ITransmitManager.sol";
import "./IExecutionManager.sol";

interface ISocket {
    /**
     * @param transmissionFees fees needed for transmission
     * @param switchboardFees fees needed by switchboard
     * @param executionFee fees needed for execution
     */
    struct Fees {
        uint256 transmissionFees;
        uint256 switchboardFees;
        uint256 executionFee;
    }

    /**
     * @notice emits the message details when a new message arrives at outbound
     * @param localChainSlug local chain slug
     * @param localPlug local plug address
     * @param dstChainSlug remote chain slug
     * @param dstPlug remote plug address
     * @param msgId message id packed with remoteChainSlug and nonce
     * @param msgGasLimit gas limit needed to execute the inbound at remote
     * @param payload the data which will be used by inbound at remote
     */
    event MessageOutbound(
        uint256 localChainSlug,
        address localPlug,
        uint256 dstChainSlug,
        address dstPlug,
        bytes32 msgId,
        uint256 msgGasLimit,
        bytes payload,
        Fees fees
    );

    /**
     * @notice emits the status of message after inbound call
     * @param msgId msg id which is executed
     */
    event ExecutionSuccess(bytes32 msgId);

    /**
     * @notice emits the status of message after inbound call
     * @param msgId msg id which is executed
     * @param result if message reverts, returns the revert message
     */
    event ExecutionFailed(bytes32 msgId, string result);

    /**
     * @notice emits the error message in bytes after inbound call
     * @param msgId msg id which is executed
     * @param result if message reverts, returns the revert message in bytes
     */
    event ExecutionFailedBytes(bytes32 msgId, bytes result);

    /**
     * @notice emits the config set by a plug for a remoteChainSlug
     * @param plug address of plug on current chain
     * @param siblingChainSlug sibling chain slug
     * @param siblingPlug address of plug on sibling chain
     * @param inboundSwitchboard inbound switchboard (select from registered options)
     * @param outboundSwitchboard outbound switchboard (select from registered options)
     * @param capacitor capacitor selected based on outbound switchboard
     * @param decapacitor decapacitor selected based on inbound switchboard
     */
    event PlugConnected(
        address plug,
        uint256 siblingChainSlug,
        address siblingPlug,
        address inboundSwitchboard,
        address outboundSwitchboard,
        address capacitor,
        address decapacitor
    );

    /**
     * @notice emits when a new transmitManager contract is set
     * @param transmitManager address of new transmitManager contract
     */
    event TransmitManagerSet(address transmitManager);

    /**
     * @notice registers a message
     * @dev Packs the message and includes it in a packet with capacitor
     * @param remoteChainSlug_ the remote chain slug
     * @param msgGasLimit_ the gas limit needed to execute the payload on remote
     * @param payload_ the data which is needed by plug at inbound call on remote
     */
    function outbound(
        uint256 remoteChainSlug_,
        uint256 msgGasLimit_,
        bytes calldata payload_
    ) external payable returns (bytes32 msgId);

    struct MessageDetails {
        bytes32 msgId;
        uint256 executionFee;
        uint256 msgGasLimit;
        bytes payload;
        bytes decapacitorProof;
    }

    /**
     * @notice executes a message
     * @param packetId packet id
     * @param localPlug local plug address
     * @param messageDetails_ the details needed for message verification
     */
    function execute(
        bytes32 packetId,
        address localPlug,
        ISocket.MessageDetails calldata messageDetails_,
        bytes memory signature
    ) external;

    /**
     * @notice seals data in capacitor for specific batchSizr
     * @param batchSize_ size of batch to be sealed
     * @param capacitorAddress_ address of capacitor
     * @param signature_ signed Data needed for verification
     */
    function seal(
        uint256 batchSize_,
        address capacitorAddress_,
        bytes calldata signature_
    ) external payable;

    /**
     * @notice proposes a packet
     * @param packetId_ packet id
     * @param root_ root data
     * @param signature_ signed Data needed for verification
     */
    function propose(
        bytes32 packetId_,
        bytes32 root_,
        bytes calldata signature_
    ) external;

    /**
     * @notice sets the config specific to the plug
     * @param siblingChainSlug_ the sibling chain slug
     * @param siblingPlug_ address of plug present at sibling chain to call inbound
     * @param inboundSwitchboard_ the address of switchboard to use for receiving messages
     * @param outboundSwitchboard_ the address of switchboard to use for sending messages
     */
    function connect(
        uint256 siblingChainSlug_,
        address siblingPlug_,
        address inboundSwitchboard_,
        address outboundSwitchboard_
    ) external;

<<<<<<< HEAD
    function remoteRoots(uint256 packetId_) external view returns (bytes32);

    function _transmitManager__() external view returns (ITransmitManager);

    function _executionManager__() external view returns (IExecutionManager);
=======
    function packetIdRoots(bytes32 packetId_) external view returns (bytes32);
>>>>>>> e579b944
}<|MERGE_RESOLUTION|>--- conflicted
+++ resolved
@@ -155,13 +155,5 @@
         address outboundSwitchboard_
     ) external;
 
-<<<<<<< HEAD
-    function remoteRoots(uint256 packetId_) external view returns (bytes32);
-
-    function _transmitManager__() external view returns (ITransmitManager);
-
-    function _executionManager__() external view returns (IExecutionManager);
-=======
     function packetIdRoots(bytes32 packetId_) external view returns (bytes32);
->>>>>>> e579b944
 }