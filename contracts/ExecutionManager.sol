// SPDX-License-Identifier: GPL-3.0-only
<<<<<<< HEAD
pragma solidity 0.8.20;

import "./interfaces/ISwitchboard.sol";
import "./interfaces/ISocket.sol";
=======
pragma solidity 0.8.7;
import "./interfaces/IExecutionManager.sol";
>>>>>>> 1a4f19dd
import "./interfaces/ISignatureVerifier.sol";
import "./libraries/RescueFundsLib.sol";
import "./utils/AccessControlExtended.sol";
import {WITHDRAW_ROLE, RESCUE_ROLE, EXECUTOR_ROLE, FEES_UPDATER_ROLE} from "./utils/AccessRoles.sol";
import {FEES_UPDATE_SIG_IDENTIFIER, RELATIVE_NATIVE_TOKEN_PRICE_UPDATE_SIG_IDENTIFIER, MSG_VALUE_MAX_THRESHOLD_SIG_IDENTIFIER, MSG_VALUE_MIN_THRESHOLD_SIG_IDENTIFIER} from "./utils/SigIdentifiers.sol";

/**
 * @title ExecutionManager
 * @dev Implementation of the IExecutionManager interface, providing functions for executing cross-chain transactions and
 * managing execution and other fees. This contract also implements the AccessControl interface, allowing for role-based
 * access control.
 */
contract ExecutionManager is IExecutionManager, AccessControlExtended {
    ISignatureVerifier public immutable signatureVerifier__;
<<<<<<< HEAD
    ISocket public immutable socket__;
=======
>>>>>>> 1a4f19dd
    uint32 public immutable chainSlug;

    /**
     * @notice Emitted when the executionFees is updated
     * @param siblingChainSlug The destination chain slug for which the executionFees is updated
     * @param executionFees The new executionFees
     */
    event ExecutionFeesSet(uint256 siblingChainSlug, uint128 executionFees);

    /**
     * @notice Emitted when the relativeNativeTokenPrice is updated
     * @param siblingChainSlug The destination chain slug for which the relativeNativeTokenPrice is updated
     * @param relativeNativeTokenPrice The new relativeNativeTokenPrice
     */
    event RelativeNativeTokenPriceSet(
        uint256 siblingChainSlug,
        uint256 relativeNativeTokenPrice
    );

    /**
     * @notice Emitted when the msgValueMaxThresholdSet is updated
     * @param siblingChainSlug The destination chain slug for which the msgValueMaxThresholdSet is updated
     * @param msgValueMaxThresholdSet The new msgValueMaxThresholdSet
     */
    event MsgValueMaxThresholdSet(
        uint256 siblingChainSlug,
        uint256 msgValueMaxThresholdSet
    );

    /**
     * @notice Emitted when the msgValueMinThresholdSet is updated
     * @param siblingChainSlug The destination chain slug for which the msgValueMinThresholdSet is updated
     * @param msgValueMinThresholdSet The new msgValueMinThresholdSet
     */
    event MsgValueMinThresholdSet(
        uint256 siblingChainSlug,
        uint256 msgValueMinThresholdSet
    );

<<<<<<< HEAD
    /**
     * @notice Emitted when the execution fees is withdrawn
     * @param account The address to which fees is transferred
     * @param siblingChainSlug The destination chain slug for which the fees is withdrawn
     * @param amount The amount withdrawn
     */
    event ExecutionFeesWithdrawn(
        address account,
        uint32 siblingChainSlug,
        uint256 amount
    );

    /**
     * @notice Emitted when the transmission fees is withdrawn
     * @param transmitManager The address of transmit manager to which fees is transferred
     * @param siblingChainSlug The destination chain slug for which the fees is withdrawn
     * @param amount The amount withdrawn
     */
    event TransmissionFeesWithdrawn(
        address transmitManager,
        uint32 siblingChainSlug,
        uint256 amount
    );

    /**
     * @notice Emitted when the switchboard fees is withdrawn
     * @param switchboard The address of switchboard for which fees is claimed
     * @param siblingChainSlug The destination chain slug for which the fees is withdrawn
     * @param amount The amount withdrawn
     */
    event SwitchboardFeesWithdrawn(
        address switchboard,
        uint32 siblingChainSlug,
        uint256 amount
    );

    /**
     * @notice packs the total execution and transmission fees received for a sibling slug
     */
    struct TotalExecutionAndTransmissionFees {
        uint128 totalExecutionFees;
        uint128 totalTransmissionFees;
    }

    // maps total fee collected with chain slug
    mapping(uint32 => TotalExecutionAndTransmissionFees)
        public totalExecutionAndTransmissionFees;

    // switchboard => chain slug => switchboard fees collected
=======
    struct TotalTransmissionAndExecutionFees {
        uint128 totalTransmissionFees;
        uint128 totalExecutionFees;
    }

    mapping(uint32 => TotalTransmissionAndExecutionFees)
        public totalTransmissionExecutionFees;

>>>>>>> 1a4f19dd
    mapping(address => mapping(uint32 => uint128)) public totalSwitchboardFees;

    // transmitter => nextNonce
    mapping(address => uint256) public nextNonce;

    // remoteChainSlug => executionFees
    mapping(uint32 => uint128) public executionFees;

<<<<<<< HEAD
    // transmit manager => chain slug => switchboard fees collected
    mapping(address => mapping(uint32 => uint128)) public transmissionMinFees;
=======
    mapping(address => mapping(uint32 => uint128)) transmissionMinFees;

    // destSlug => relativeNativePrice (stores (destnativeTokenPriceUSD*(1e18)/srcNativeTokenPriceUSD))
    mapping(uint32 => uint256) public relativeNativeTokenPrice;
>>>>>>> 1a4f19dd

    // destSlug => relativeNativePrice (stores (destNativeTokenPriceUSD*(1e18)/srcNativeTokenPriceUSD))
    mapping(uint32 => uint256) public relativeNativeTokenPrice;

    // chain slug => min msg value threshold
    mapping(uint32 => uint256) public msgValueMinThreshold;
    // chain slug => max msg value threshold
    mapping(uint32 => uint256) public msgValueMaxThreshold;

    // triggered when nonce is invalid
    error InvalidNonce();
    // triggered when msg value less than min threshold
    error MsgValueTooLow();
    // triggered when msg value more than max threshold
    error MsgValueTooHigh();
    // triggered when payload is larger than expected limit
    error PayloadTooLarge();
    // triggered when msg value is not enough
    error InsufficientMsgValue();
<<<<<<< HEAD
    // triggered when fees is not enough
    error InsufficientFees();
    // triggered when msg value exceeds uint128 max value
    error InvalidMsgValue();
    // triggered when fees exceeds uint128 max value
    error FeesTooHigh();
=======
    error InsufficientFees();
>>>>>>> 1a4f19dd

    /**
     * @dev Constructor for ExecutionManager contract
     * @param owner_ address of the contract owner
     * @param chainSlug_ chain slug, unique identifier of chain deployed on
     * @param signatureVerifier_ the signature verifier contract
     * @param socket_ the socket contract
     */
    constructor(
        address owner_,
        uint32 chainSlug_,
        ISignatureVerifier signatureVerifier_,
        ISocket socket_
    ) AccessControlExtended(owner_) {
        chainSlug = chainSlug_;
        signatureVerifier__ = signatureVerifier_;
        socket__ = ISocket(socket_);
    }

    /**
     * @notice Checks whether the provided signer address is an executor for the given packed message and signature
     * @param packedMessage Packed message to be executed
     * @param sig Signature of the message
     * @return executor Address of the executor
     * @return isValidExecutor Boolean value indicating whether the executor is valid or not
     */
    function isExecutor(
        bytes32 packedMessage,
        bytes memory sig
    )
        external
        view
        virtual
        override
        returns (address executor, bool isValidExecutor)
    {
        executor = signatureVerifier__.recoverSigner(packedMessage, sig);
        isValidExecutor = _hasRole(EXECUTOR_ROLE, executor);
    }

    /**
     * @notice updates the total fee used by an executor to execute a message
     * @dev this function should be called by socket only
     * @inheritdoc IExecutionManager
     */
<<<<<<< HEAD
    function updateExecutionFees(
        address,
        uint128,
        bytes32
    ) external view override {
        require(msg.sender == address(socket__));
    }

    /// @inheritdoc IExecutionManager
    function payAndCheckFees(
        uint256 minMsgGasLimit_,
        uint256 payloadSize_,
        bytes32 executionParams_,
        bytes32,
=======
    function updateExecutionFees(address, uint128, bytes32) external override {}

    function updateTransmissionMinFees(
        uint32 remoteChainSlug_,
        uint128 fees_
    ) external override {
        transmissionMinFees[msg.sender][remoteChainSlug_] = fees_;
    }

    function payAndCheckFees(
        uint256 msgGasLimit_,
        uint256 payloadSize_,
        bytes32 executionParams_,
>>>>>>> 1a4f19dd
        uint32 siblingChainSlug_,
        uint128 switchboardFees_,
        uint128 verificationFees_,
        address transmitManager_,
        address switchboard_,
        uint256 maxPacketLength_
    )
        external
        payable
        override
        returns (uint128 executionFee, uint128 transmissionFees)
    {
<<<<<<< HEAD
        if (msg.value >= type(uint128).max) revert InvalidMsgValue();
        uint128 msgValue = uint128(msg.value);
=======
>>>>>>> 1a4f19dd
        transmissionFees =
            transmissionMinFees[transmitManager_][siblingChainSlug_] /
            uint128(maxPacketLength_);

<<<<<<< HEAD
        uint128 minMsgExecutionFees = _getMinFees(
            minMsgGasLimit_,
            payloadSize_,
            executionParams_,
            siblingChainSlug_
        );

        uint128 minExecutionFees = minMsgExecutionFees + verificationFees_;
        if (msgValue < transmissionFees + switchboardFees_ + minExecutionFees)
=======
        uint128 minMsgExecutionFees = uint128(
            _getMinFees(
                msgGasLimit_,
                payloadSize_,
                executionParams_,
                siblingChainSlug_
            )
        );
        uint128 minExecutionFees = minMsgExecutionFees + verificationFees_;
        if (msg.value < transmissionFees + switchboardFees_ + minExecutionFees)
>>>>>>> 1a4f19dd
            revert InsufficientFees();

        executionFee;

        // any extra fee is considered as executionFee
<<<<<<< HEAD
        executionFee = msgValue - transmissionFees - switchboardFees_;

        TotalExecutionAndTransmissionFees
            memory currentTotalFees = totalExecutionAndTransmissionFees[
                siblingChainSlug_
            ];

        totalExecutionAndTransmissionFees[
            siblingChainSlug_
        ] = TotalExecutionAndTransmissionFees({
            totalExecutionFees: currentTotalFees.totalExecutionFees +
                executionFee,
            totalTransmissionFees: currentTotalFees.totalTransmissionFees +
                transmissionFees
        });

=======
        // Have to recheck overflow/underflow conditions here
        executionFee = uint128(
            msg.value - uint256(transmissionFees) - uint256(switchboardFees_)
        );

        TotalTransmissionAndExecutionFees
            memory currentTotalFees = totalTransmissionExecutionFees[
                siblingChainSlug_
            ];
        totalTransmissionExecutionFees[
            siblingChainSlug_
        ] = TotalTransmissionAndExecutionFees({
            totalTransmissionFees: currentTotalFees.totalTransmissionFees +
                transmissionFees,
            totalExecutionFees: currentTotalFees.totalExecutionFees +
                executionFee
        });
>>>>>>> 1a4f19dd
        totalSwitchboardFees[switchboard_][
            siblingChainSlug_
        ] += switchboardFees_;
    }

    /**
     * @notice function for getting the minimum fees required for executing msg on destination
     * @dev this function is called at source to calculate the execution cost.
     * @param gasLimit_ the gas limit needed for execution at destination
     * @param payloadSize_ byte length of payload. Currently only used to check max length, later on will be used for fees calculation.
     * @param executionParams_ Can be used for providing extra information. Currently used for msgValue
<<<<<<< HEAD
     * @param siblingChainSlug_ Sibling chain identifier
=======
>>>>>>> 1a4f19dd
     * @return minExecutionFee : Minimum fees required for executing the transaction
     */
    function getMinFees(
        uint256 gasLimit_,
<<<<<<< HEAD
        uint256 payloadSize_,
        bytes32 executionParams_,
        uint32 siblingChainSlug_
    ) external view override returns (uint128 minExecutionFee) {
        minExecutionFee = _getMinFees(
            gasLimit_,
            payloadSize_,
            executionParams_,
            siblingChainSlug_
        );
    }

    /// @inheritdoc IExecutionManager
    function getExecutionTransmissionMinFees(
        uint256 minMsgGasLimit_,
        uint256 payloadSize_,
        bytes32 executionParams_,
        bytes32,
        uint32 siblingChainSlug_,
        address transmitManager_
    )
        external
        view
        override
        returns (uint128 minExecutionFee, uint128 transmissionFees)
    {
        minExecutionFee = _getMinFees(
            minMsgGasLimit_,
            payloadSize_,
            executionParams_,
            siblingChainSlug_
        );
        transmissionFees = transmissionMinFees[transmitManager_][
            siblingChainSlug_
        ];
    }

    // decodes and validates the msg value if it is under given transfer limits and calculates
    // the total fees needed for execution for given payload size and msg value.
    function _getMinFees(
        uint256,
        uint256 payloadSize_,
        bytes32 executionParams_,
        uint32 siblingChainSlug_
    ) internal view returns (uint128) {
=======
        uint256 payloadSize_,
        bytes32 executionParams_,
        uint32 siblingChainSlug_
    ) external view override returns (uint128 minExecutionFee) {
        minExecutionFee = uint128(
            _getMinFees(
                gasLimit_,
                payloadSize_,
                executionParams_,
                siblingChainSlug_
            )
        );
    }

    function getExecutionTransmissionMinFees(
        uint256 msgGasLimit_,
        uint256 payloadSize_,
        bytes32 executionParams_,
        uint32 siblingChainSlug_,
        address transmitManager_
    )
        external
        view
        override
        returns (uint128 minExecutionFee, uint128 transmissionFees)
    {
        minExecutionFee = uint128(
            _getMinFees(
                msgGasLimit_,
                payloadSize_,
                executionParams_,
                siblingChainSlug_
            )
        );
        transmissionFees = transmissionMinFees[transmitManager_][
            siblingChainSlug_
        ];
    }

    function _getMinFees(
        uint256 gasLimit_,
        uint256 payloadSize_,
        bytes32 executionParams_,
        uint32 siblingChainSlug_
    ) internal view returns (uint256) {
>>>>>>> 1a4f19dd
        if (payloadSize_ > 3000) revert PayloadTooLarge();

        uint256 params = uint256(executionParams_);
        uint8 paramType = uint8(params >> 248);

        if (paramType == 0) return executionFees[siblingChainSlug_];
        uint256 msgValue = uint256(uint248(params));

        if (msgValue < msgValueMinThreshold[siblingChainSlug_])
            revert MsgValueTooLow();
        if (msgValue > msgValueMaxThreshold[siblingChainSlug_])
            revert MsgValueTooHigh();

        uint256 msgValueRequiredOnSrcChain = (relativeNativeTokenPrice[
            siblingChainSlug_
        ] * msgValue) / 1e18;

        uint256 totalNativeValue = msgValueRequiredOnSrcChain +
            executionFees[siblingChainSlug_];

        if (totalNativeValue >= type(uint128).max) revert FeesTooHigh();
        return uint128(totalNativeValue);
    }

    /**
     * @notice called by socket while executing message to validate if the msg value provided is enough
     * @param executionParams_ a bytes32 string where first byte gives param type (if value is 0 or not)
     * and remaining bytes give the msg value needed
     * @param msgValue_ msg.value to be sent with inbound
     */
    function verifyParams(
        bytes32 executionParams_,
        uint256 msgValue_
    ) external pure override {
        uint256 params = uint256(executionParams_);
        uint8 paramType = uint8(params >> 248);

        if (paramType == 0) return;
        uint256 expectedMsgValue = uint256(uint248(params));
        if (msgValue_ < expectedMsgValue) revert InsufficientMsgValue();
    }

    /**
     * @notice sets the minimum execution fees required for executing at `siblingChainSlug_`
     * @dev this function currently sets the price for a constant msg gas limit and payload size but this will be
     * updated in future to consider gas limit and payload size to return fees which will be close to
     * actual execution cost.
     * @param nonce_ incremental id to prevent signature replay
     * @param siblingChainSlug_ sibling chain identifier
     * @param executionFees_ total fees where price in destination native token is converted to source native tokens
     * @param signature_ signature of fee updater
     */
    function setExecutionFees(
        uint256 nonce_,
<<<<<<< HEAD
        uint32 siblingChainSlug_,
=======
        uint32 dstChainSlug_,
>>>>>>> 1a4f19dd
        uint128 executionFees_,
        bytes calldata signature_
    ) external override {
        address feesUpdater = signatureVerifier__.recoverSigner(
            keccak256(
                abi.encode(
                    FEES_UPDATE_SIG_IDENTIFIER,
                    address(this),
                    chainSlug,
                    siblingChainSlug_,
                    nonce_,
                    executionFees_
                )
            ),
            signature_
        );

        _checkRoleWithSlug(FEES_UPDATER_ROLE, siblingChainSlug_, feesUpdater);

        // nonce is used by gated roles and we don't expect nonce to reach the max value of uint256
        unchecked {
            if (nonce_ != nextNonce[feesUpdater]++) revert InvalidNonce();
        }

        executionFees[siblingChainSlug_] = executionFees_;
        emit ExecutionFeesSet(siblingChainSlug_, executionFees_);
    }

    /**
     * @notice sets the relative token price for `siblingChainSlug_`
     * @dev this function is expected to be called frequently to match the original prices
     * @param nonce_ incremental id to prevent signature replay
     * @param siblingChainSlug_ sibling chain identifier
     * @param relativeNativeTokenPrice_ relative price
     * @param signature_ signature of fee updater
     */
    function setRelativeNativeTokenPrice(
        uint256 nonce_,
        uint32 siblingChainSlug_,
        uint256 relativeNativeTokenPrice_,
        bytes calldata signature_
    ) external override {
        address feesUpdater = signatureVerifier__.recoverSigner(
            keccak256(
                abi.encode(
                    RELATIVE_NATIVE_TOKEN_PRICE_UPDATE_SIG_IDENTIFIER,
                    address(this),
                    chainSlug,
                    siblingChainSlug_,
                    nonce_,
                    relativeNativeTokenPrice_
                )
            ),
            signature_
        );

        _checkRoleWithSlug(FEES_UPDATER_ROLE, siblingChainSlug_, feesUpdater);

        // nonce is used by gated roles and we don't expect nonce to reach the max value of uint256
        unchecked {
            if (nonce_ != nextNonce[feesUpdater]++) revert InvalidNonce();
        }

        relativeNativeTokenPrice[siblingChainSlug_] = relativeNativeTokenPrice_;
        emit RelativeNativeTokenPriceSet(
            siblingChainSlug_,
            relativeNativeTokenPrice_
        );
    }

    /**
     * @notice sets the min limit for msg value for `siblingChainSlug_`
     * @param nonce_ incremental id to prevent signature replay
     * @param siblingChainSlug_ sibling chain identifier
     * @param msgValueMinThreshold_ min msg value
     * @param signature_ signature of fee updater
     */
    function setMsgValueMinThreshold(
        uint256 nonce_,
        uint32 siblingChainSlug_,
        uint256 msgValueMinThreshold_,
        bytes calldata signature_
    ) external override {
        address feesUpdater = signatureVerifier__.recoverSigner(
            keccak256(
                abi.encode(
                    MSG_VALUE_MIN_THRESHOLD_SIG_IDENTIFIER,
                    address(this),
                    chainSlug,
                    siblingChainSlug_,
                    nonce_,
                    msgValueMinThreshold_
                )
            ),
            signature_
        );

        _checkRoleWithSlug(FEES_UPDATER_ROLE, siblingChainSlug_, feesUpdater);

        // nonce is used by gated roles and we don't expect nonce to reach the max value of uint256
        unchecked {
            if (nonce_ != nextNonce[feesUpdater]++) revert InvalidNonce();
        }
        msgValueMinThreshold[siblingChainSlug_] = msgValueMinThreshold_;
        emit MsgValueMinThresholdSet(siblingChainSlug_, msgValueMinThreshold_);
    }

    /**
     * @notice sets the max limit for msg value for `siblingChainSlug_`
     * @param nonce_ incremental id to prevent signature replay
     * @param siblingChainSlug_ sibling chain identifier
     * @param msgValueMaxThreshold_ max msg value
     * @param signature_ signature of fee updater
     */
    function setMsgValueMaxThreshold(
        uint256 nonce_,
        uint32 siblingChainSlug_,
        uint256 msgValueMaxThreshold_,
        bytes calldata signature_
    ) external override {
        address feesUpdater = signatureVerifier__.recoverSigner(
            keccak256(
                abi.encode(
                    MSG_VALUE_MAX_THRESHOLD_SIG_IDENTIFIER,
                    address(this),
                    chainSlug,
                    siblingChainSlug_,
                    nonce_,
                    msgValueMaxThreshold_
                )
            ),
            signature_
        );

        _checkRoleWithSlug(FEES_UPDATER_ROLE, siblingChainSlug_, feesUpdater);

        // nonce is used by gated roles and we don't expect nonce to reach the max value of uint256
        unchecked {
            if (nonce_ != nextNonce[feesUpdater]++) revert InvalidNonce();
        }
        msgValueMaxThreshold[siblingChainSlug_] = msgValueMaxThreshold_;
        emit MsgValueMaxThresholdSet(siblingChainSlug_, msgValueMaxThreshold_);
    }

    /**
     * @notice updates the transmission fee needed for transmission
     * @dev this function stores value against msg.sender hence expected to be called by transmit manager
     * @inheritdoc IExecutionManager
     */
    function setTransmissionMinFees(
        uint32 remoteChainSlug_,
        uint128 fees_
    ) external override {
        transmissionMinFees[msg.sender][remoteChainSlug_] = fees_;
    }

    /**
     * @notice withdraws fees from contract
     * @param siblingChainSlug_ withdraw fees corresponding to this slug
     * @param amount_ withdraw amount
     * @param account_ withdraw fees to
     */
    function withdrawExecutionFees(
        uint32 siblingChainSlug_,
        uint128 amount_,
        address account_
    ) external onlyRole(WITHDRAW_ROLE) {
        if (account_ == address(0)) revert ZeroAddress();
        if (
            totalExecutionAndTransmissionFees[siblingChainSlug_]
                .totalExecutionFees < amount_
        ) revert InsufficientFees();

        totalExecutionAndTransmissionFees[siblingChainSlug_]
            .totalExecutionFees -= amount_;

        SafeTransferLib.safeTransferETH(account_, amount_);
        emit ExecutionFeesWithdrawn(account_, siblingChainSlug_, amount_);
    }

    /**
     * @notice withdraws switchboard fees from contract
     * @param siblingChainSlug_ withdraw fees corresponding to this slug
     * @param amount_ withdraw amount
     */
    function withdrawSwitchboardFees(
        uint32 siblingChainSlug_,
        address switchboard_,
        uint128 amount_
    ) external override {
        if (totalSwitchboardFees[switchboard_][siblingChainSlug_] < amount_)
            revert InsufficientFees();

        totalSwitchboardFees[switchboard_][siblingChainSlug_] -= amount_;
        ISwitchboard(switchboard_).receiveFees{value: amount_}(
            siblingChainSlug_
        );

        emit SwitchboardFeesWithdrawn(switchboard_, siblingChainSlug_, amount_);
    }

    /**
     * @dev this function gets the transmitManager address from the socket contract. If it is ever upgraded in socket,
     * @dev remove the fees from executionManager first, and then upgrade address at socket.
     * @notice withdraws transmission fees from contract
     * @param siblingChainSlug_ withdraw fees corresponding to this slug
     * @param amount_ withdraw amount
     */
    function withdrawTransmissionFees(
        uint32 siblingChainSlug_,
        uint128 amount_
    ) external override {
        if (
            totalExecutionAndTransmissionFees[siblingChainSlug_]
                .totalTransmissionFees < amount_
        ) revert InsufficientFees();

        totalExecutionAndTransmissionFees[siblingChainSlug_]
            .totalTransmissionFees -= amount_;

        ITransmitManager tm = socket__.transmitManager__();
        tm.receiveFees{value: amount_}(siblingChainSlug_);
        emit TransmissionFeesWithdrawn(address(tm), siblingChainSlug_, amount_);
    }

    function withdrawSwitchboardFees(
        uint32 siblingChainSlug_,
        uint128 amount_
    ) external override {
        require(
            totalSwitchboardFees[msg.sender][siblingChainSlug_] >= amount_,
            "Insufficient Fees"
        );
        totalSwitchboardFees[msg.sender][siblingChainSlug_] -= amount_;
        (bool success, ) = msg.sender.call{value: amount_}("");
        require(success, "withdraw switchboard fee failed");
    }

    /**
     * @notice Rescues funds from a contract that has lost access to them.
     * @param token_ The address of the token contract.
     * @param userAddress_ The address of the user who lost access to the funds.
     * @param amount_ The amount of tokens to be rescued.
     */
    function rescueFunds(
        address token_,
        address userAddress_,
        uint256 amount_
    ) external onlyRole(RESCUE_ROLE) {
        RescueFundsLib.rescueFunds(token_, userAddress_, amount_);
    }
}<|MERGE_RESOLUTION|>--- conflicted
+++ resolved
@@ -1,13 +1,8 @@
 // SPDX-License-Identifier: GPL-3.0-only
-<<<<<<< HEAD
 pragma solidity 0.8.20;
 
 import "./interfaces/ISwitchboard.sol";
 import "./interfaces/ISocket.sol";
-=======
-pragma solidity 0.8.7;
-import "./interfaces/IExecutionManager.sol";
->>>>>>> 1a4f19dd
 import "./interfaces/ISignatureVerifier.sol";
 import "./libraries/RescueFundsLib.sol";
 import "./utils/AccessControlExtended.sol";
@@ -22,10 +17,7 @@
  */
 contract ExecutionManager is IExecutionManager, AccessControlExtended {
     ISignatureVerifier public immutable signatureVerifier__;
-<<<<<<< HEAD
     ISocket public immutable socket__;
-=======
->>>>>>> 1a4f19dd
     uint32 public immutable chainSlug;
 
     /**
@@ -65,7 +57,6 @@
         uint256 msgValueMinThresholdSet
     );
 
-<<<<<<< HEAD
     /**
      * @notice Emitted when the execution fees is withdrawn
      * @param account The address to which fees is transferred
@@ -115,16 +106,6 @@
         public totalExecutionAndTransmissionFees;
 
     // switchboard => chain slug => switchboard fees collected
-=======
-    struct TotalTransmissionAndExecutionFees {
-        uint128 totalTransmissionFees;
-        uint128 totalExecutionFees;
-    }
-
-    mapping(uint32 => TotalTransmissionAndExecutionFees)
-        public totalTransmissionExecutionFees;
-
->>>>>>> 1a4f19dd
     mapping(address => mapping(uint32 => uint128)) public totalSwitchboardFees;
 
     // transmitter => nextNonce
@@ -133,17 +114,10 @@
     // remoteChainSlug => executionFees
     mapping(uint32 => uint128) public executionFees;
 
-<<<<<<< HEAD
     // transmit manager => chain slug => switchboard fees collected
     mapping(address => mapping(uint32 => uint128)) public transmissionMinFees;
-=======
-    mapping(address => mapping(uint32 => uint128)) transmissionMinFees;
 
     // destSlug => relativeNativePrice (stores (destnativeTokenPriceUSD*(1e18)/srcNativeTokenPriceUSD))
-    mapping(uint32 => uint256) public relativeNativeTokenPrice;
->>>>>>> 1a4f19dd
-
-    // destSlug => relativeNativePrice (stores (destNativeTokenPriceUSD*(1e18)/srcNativeTokenPriceUSD))
     mapping(uint32 => uint256) public relativeNativeTokenPrice;
 
     // chain slug => min msg value threshold
@@ -161,16 +135,12 @@
     error PayloadTooLarge();
     // triggered when msg value is not enough
     error InsufficientMsgValue();
-<<<<<<< HEAD
     // triggered when fees is not enough
     error InsufficientFees();
     // triggered when msg value exceeds uint128 max value
     error InvalidMsgValue();
     // triggered when fees exceeds uint128 max value
     error FeesTooHigh();
-=======
-    error InsufficientFees();
->>>>>>> 1a4f19dd
 
     /**
      * @dev Constructor for ExecutionManager contract
@@ -216,7 +186,6 @@
      * @dev this function should be called by socket only
      * @inheritdoc IExecutionManager
      */
-<<<<<<< HEAD
     function updateExecutionFees(
         address,
         uint128,
@@ -231,21 +200,6 @@
         uint256 payloadSize_,
         bytes32 executionParams_,
         bytes32,
-=======
-    function updateExecutionFees(address, uint128, bytes32) external override {}
-
-    function updateTransmissionMinFees(
-        uint32 remoteChainSlug_,
-        uint128 fees_
-    ) external override {
-        transmissionMinFees[msg.sender][remoteChainSlug_] = fees_;
-    }
-
-    function payAndCheckFees(
-        uint256 msgGasLimit_,
-        uint256 payloadSize_,
-        bytes32 executionParams_,
->>>>>>> 1a4f19dd
         uint32 siblingChainSlug_,
         uint128 switchboardFees_,
         uint128 verificationFees_,
@@ -258,16 +212,12 @@
         override
         returns (uint128 executionFee, uint128 transmissionFees)
     {
-<<<<<<< HEAD
         if (msg.value >= type(uint128).max) revert InvalidMsgValue();
         uint128 msgValue = uint128(msg.value);
-=======
->>>>>>> 1a4f19dd
         transmissionFees =
             transmissionMinFees[transmitManager_][siblingChainSlug_] /
             uint128(maxPacketLength_);
 
-<<<<<<< HEAD
         uint128 minMsgExecutionFees = _getMinFees(
             minMsgGasLimit_,
             payloadSize_,
@@ -277,24 +227,9 @@
 
         uint128 minExecutionFees = minMsgExecutionFees + verificationFees_;
         if (msgValue < transmissionFees + switchboardFees_ + minExecutionFees)
-=======
-        uint128 minMsgExecutionFees = uint128(
-            _getMinFees(
-                msgGasLimit_,
-                payloadSize_,
-                executionParams_,
-                siblingChainSlug_
-            )
-        );
-        uint128 minExecutionFees = minMsgExecutionFees + verificationFees_;
-        if (msg.value < transmissionFees + switchboardFees_ + minExecutionFees)
->>>>>>> 1a4f19dd
             revert InsufficientFees();
 
-        executionFee;
-
         // any extra fee is considered as executionFee
-<<<<<<< HEAD
         executionFee = msgValue - transmissionFees - switchboardFees_;
 
         TotalExecutionAndTransmissionFees
@@ -311,25 +246,6 @@
                 transmissionFees
         });
 
-=======
-        // Have to recheck overflow/underflow conditions here
-        executionFee = uint128(
-            msg.value - uint256(transmissionFees) - uint256(switchboardFees_)
-        );
-
-        TotalTransmissionAndExecutionFees
-            memory currentTotalFees = totalTransmissionExecutionFees[
-                siblingChainSlug_
-            ];
-        totalTransmissionExecutionFees[
-            siblingChainSlug_
-        ] = TotalTransmissionAndExecutionFees({
-            totalTransmissionFees: currentTotalFees.totalTransmissionFees +
-                transmissionFees,
-            totalExecutionFees: currentTotalFees.totalExecutionFees +
-                executionFee
-        });
->>>>>>> 1a4f19dd
         totalSwitchboardFees[switchboard_][
             siblingChainSlug_
         ] += switchboardFees_;
@@ -341,15 +257,11 @@
      * @param gasLimit_ the gas limit needed for execution at destination
      * @param payloadSize_ byte length of payload. Currently only used to check max length, later on will be used for fees calculation.
      * @param executionParams_ Can be used for providing extra information. Currently used for msgValue
-<<<<<<< HEAD
      * @param siblingChainSlug_ Sibling chain identifier
-=======
->>>>>>> 1a4f19dd
      * @return minExecutionFee : Minimum fees required for executing the transaction
      */
     function getMinFees(
         uint256 gasLimit_,
-<<<<<<< HEAD
         uint256 payloadSize_,
         bytes32 executionParams_,
         uint32 siblingChainSlug_
@@ -395,53 +307,6 @@
         bytes32 executionParams_,
         uint32 siblingChainSlug_
     ) internal view returns (uint128) {
-=======
-        uint256 payloadSize_,
-        bytes32 executionParams_,
-        uint32 siblingChainSlug_
-    ) external view override returns (uint128 minExecutionFee) {
-        minExecutionFee = uint128(
-            _getMinFees(
-                gasLimit_,
-                payloadSize_,
-                executionParams_,
-                siblingChainSlug_
-            )
-        );
-    }
-
-    function getExecutionTransmissionMinFees(
-        uint256 msgGasLimit_,
-        uint256 payloadSize_,
-        bytes32 executionParams_,
-        uint32 siblingChainSlug_,
-        address transmitManager_
-    )
-        external
-        view
-        override
-        returns (uint128 minExecutionFee, uint128 transmissionFees)
-    {
-        minExecutionFee = uint128(
-            _getMinFees(
-                msgGasLimit_,
-                payloadSize_,
-                executionParams_,
-                siblingChainSlug_
-            )
-        );
-        transmissionFees = transmissionMinFees[transmitManager_][
-            siblingChainSlug_
-        ];
-    }
-
-    function _getMinFees(
-        uint256 gasLimit_,
-        uint256 payloadSize_,
-        bytes32 executionParams_,
-        uint32 siblingChainSlug_
-    ) internal view returns (uint256) {
->>>>>>> 1a4f19dd
         if (payloadSize_ > 3000) revert PayloadTooLarge();
 
         uint256 params = uint256(executionParams_);
@@ -496,11 +361,7 @@
      */
     function setExecutionFees(
         uint256 nonce_,
-<<<<<<< HEAD
-        uint32 siblingChainSlug_,
-=======
-        uint32 dstChainSlug_,
->>>>>>> 1a4f19dd
+        uint32 siblingChainSlug_,
         uint128 executionFees_,
         bytes calldata signature_
     ) external override {
@@ -726,19 +587,6 @@
         emit TransmissionFeesWithdrawn(address(tm), siblingChainSlug_, amount_);
     }
 
-    function withdrawSwitchboardFees(
-        uint32 siblingChainSlug_,
-        uint128 amount_
-    ) external override {
-        require(
-            totalSwitchboardFees[msg.sender][siblingChainSlug_] >= amount_,
-            "Insufficient Fees"
-        );
-        totalSwitchboardFees[msg.sender][siblingChainSlug_] -= amount_;
-        (bool success, ) = msg.sender.call{value: amount_}("");
-        require(success, "withdraw switchboard fee failed");
-    }
-
     /**
      * @notice Rescues funds from a contract that has lost access to them.
      * @param token_ The address of the token contract.
