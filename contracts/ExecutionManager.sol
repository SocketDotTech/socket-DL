--- conflicted
+++ resolved
@@ -66,10 +66,7 @@
 
     /**
      * @notice Function for getting the minimum fees required for executing a cross-chain transaction
-<<<<<<< HEAD
      * @dev This function is called at source to calculate the execution cost.
-=======
->>>>>>> b5a403d3
      * @param msgGasLimit_ Gas limit for the transaction
      * @param siblingChainSlug_ Sibling chain identifier
      * @return Minimum fees required for executing the transaction
