// SPDX-License-Identifier: GPL-3.0-only
pragma solidity 0.8.20;

<<<<<<< HEAD
import "./interfaces/ISocket.sol";
import "./interfaces/ISignatureVerifier.sol";
=======
import "./interfaces/ITransmitManager.sol";
import "./interfaces/IExecutionManager.sol";
import "./interfaces/ISignatureVerifier.sol";
import "./utils/AccessControlExtended.sol";
>>>>>>> 1a4f19dd
import "./libraries/RescueFundsLib.sol";
import "./utils/AccessControlExtended.sol";
import {GOVERNANCE_ROLE, WITHDRAW_ROLE, RESCUE_ROLE, TRANSMITTER_ROLE, FEES_UPDATER_ROLE} from "./utils/AccessRoles.sol";
import {FEES_UPDATE_SIG_IDENTIFIER} from "./utils/SigIdentifiers.sol";

/**
 * @title TransmitManager
 * @notice The TransmitManager contract managers transmitter which facilitates communication between chains
 * @dev This contract is responsible for verifying signatures and updating gas limits
 * @dev This contract inherits AccessControlExtended which manages access control
 * @dev The transmission fees is collected in execution manager which can be pulled from it when needed
 */
contract TransmitManager is ITransmitManager, AccessControlExtended {
<<<<<<< HEAD
    // chain slug of the current chain
=======
    IExecutionManager public executionManager__;
    ISignatureVerifier public signatureVerifier__;

>>>>>>> 1a4f19dd
    uint32 public immutable chainSlug;
    // socket contract
    ISocket public immutable socket__;
    // signature verifier contract
    ISignatureVerifier public signatureVerifier__;

    // feeUpdater => nextNonce
    mapping(address => uint256) public nextNonce;

<<<<<<< HEAD
    // triggered when nonce is not as expected for feeUpdater recovered from sig
=======
    // remoteChainSlug => transmissionFees
    // mapping(uint32 => uint128) public transmissionFees;

    error InsufficientTransmitFees();
>>>>>>> 1a4f19dd
    error InvalidNonce();

    /**
     * @notice Emitted when a new signature verifier contract is set
     * @param signatureVerifier The address of the new signature verifier contract
     */
    event SignatureVerifierSet(address signatureVerifier);
    event ExecutionManagerSet(address executionManager);

    /**
     * @notice Emitted when the transmissionFees is updated
     * @param dstChainSlug The destination chain slug for which the transmissionFees is updated
     * @param transmissionFees The new transmissionFees
     */
    event TransmissionFeesSet(uint256 dstChainSlug, uint256 transmissionFees);

    /**
     * @notice Initializes the TransmitManager contract
     * @param signatureVerifier_ The address of the signature verifier contract
     * @param socket_ The address of socket contract
     * @param owner_ The owner of the contract with GOVERNANCE_ROLE
     * @param chainSlug_ The chain slug of the current chain
     */
    constructor(
        ISignatureVerifier signatureVerifier_,
<<<<<<< HEAD
        ISocket socket_,
=======
        address executionManager_,
>>>>>>> 1a4f19dd
        address owner_,
        uint32 chainSlug_
    ) AccessControlExtended(owner_) {
        chainSlug = chainSlug_;
        signatureVerifier__ = signatureVerifier_;
<<<<<<< HEAD
        socket__ = socket_;
=======
        executionManager__ = IExecutionManager(executionManager_);
>>>>>>> 1a4f19dd
    }

    /**
     * @notice verifies if the given signatures recovers a valid transmitter
     * @dev signature sent to this function is validated against digest
     * @dev recovered transmitter should add have transmitter role for `siblingSlug_`
     * @dev This function is called by socket which creates the digest which is used to recover sig
     * @param siblingSlug_ sibling id for which transmitter is registered
     * @param digest_ digest which is signed by transmitter
     * @param signature_ signature
     */
    function checkTransmitter(
        uint32 siblingSlug_,
        bytes32 digest_,
        bytes calldata signature_
    ) external view override returns (address, bool) {
        address transmitter = signatureVerifier__.recoverSigner(
            digest_,
            signature_
        );

        return (
            transmitter,
            _hasRoleWithSlug(TRANSMITTER_ROLE, siblingSlug_, transmitter)
        );
    }

<<<<<<< HEAD
    /// @inheritdoc ITransmitManager
=======
    /**
     * @notice takes fees for the given sibling slug from socket for seal and propose
     * @param siblingChainSlug_ sibling id
     */
    function payFees(uint32 siblingChainSlug_) external payable override {}

>>>>>>> 1a4f19dd
    function setTransmissionFees(
        uint256 nonce_,
        uint32 dstChainSlug_,
        uint128 transmissionFees_,
        bytes calldata signature_
    ) external override {
        address feesUpdater = signatureVerifier__.recoverSigner(
            keccak256(
                abi.encode(
                    FEES_UPDATE_SIG_IDENTIFIER,
                    address(this),
                    chainSlug,
                    dstChainSlug_,
                    nonce_,
                    transmissionFees_
                )
            ),
            signature_
        );

        _checkRoleWithSlug(FEES_UPDATER_ROLE, dstChainSlug_, feesUpdater);

        // nonce is used by gated roles and we don't expect nonce to reach the max value of uint256
        unchecked {
            if (nonce_ != nextNonce[feesUpdater]++) revert InvalidNonce();
        }

<<<<<<< HEAD
        socket__.executionManager__().setTransmissionMinFees(
=======
        // transmissionFees[dstChainSlug_] = transmissionFees_;
        executionManager__.updateTransmissionMinFees(
>>>>>>> 1a4f19dd
            dstChainSlug_,
            transmissionFees_
        );
        emit TransmissionFeesSet(dstChainSlug_, transmissionFees_);
    }

    /// @inheritdoc ITransmitManager
    function receiveFees(uint32) external payable override {
        require(msg.sender == address(socket__.executionManager__()));
    }

    /**
     * @notice withdraws fees from contract
     * @dev caller needs withdraw role
     * @param account_ withdraw fees to
     */
    function withdrawFees(address account_) external onlyRole(WITHDRAW_ROLE) {
        if (account_ == address(0)) revert ZeroAddress();
        SafeTransferLib.safeTransferETH(account_, address(this).balance);
    }

    /**
     * @notice updates signatureVerifier_
     * @dev caller needs governance role
     * @param signatureVerifier_ address of Signature Verifier
     */
    function setSignatureVerifier(
        address signatureVerifier_
    ) external onlyRole(GOVERNANCE_ROLE) {
        signatureVerifier__ = ISignatureVerifier(signatureVerifier_);
        emit SignatureVerifierSet(signatureVerifier_);
    }

    /**
     * @notice updates signatureVerifier_
     * @param executionManager_ address of Signature Verifier
     */
    function setExecutionManager(
        address executionManager_
    ) external onlyRole(GOVERNANCE_ROLE) {
        executionManager__ = IExecutionManager(executionManager_);
        emit ExecutionManagerSet(executionManager_);
    }

    /**
     * @notice Rescues funds from a contract that has lost access to them.
     * @param token_ The address of the token contract.
     * @param userAddress_ The address of the user who lost access to the funds.
     * @param amount_ The amount of tokens to be rescued.
     */
    function rescueFunds(
        address token_,
        address userAddress_,
        uint256 amount_
    ) external onlyRole(RESCUE_ROLE) {
        RescueFundsLib.rescueFunds(token_, userAddress_, amount_);
    }
}<|MERGE_RESOLUTION|>--- conflicted
+++ resolved
@@ -1,15 +1,8 @@
 // SPDX-License-Identifier: GPL-3.0-only
 pragma solidity 0.8.20;
 
-<<<<<<< HEAD
 import "./interfaces/ISocket.sol";
 import "./interfaces/ISignatureVerifier.sol";
-=======
-import "./interfaces/ITransmitManager.sol";
-import "./interfaces/IExecutionManager.sol";
-import "./interfaces/ISignatureVerifier.sol";
-import "./utils/AccessControlExtended.sol";
->>>>>>> 1a4f19dd
 import "./libraries/RescueFundsLib.sol";
 import "./utils/AccessControlExtended.sol";
 import {GOVERNANCE_ROLE, WITHDRAW_ROLE, RESCUE_ROLE, TRANSMITTER_ROLE, FEES_UPDATER_ROLE} from "./utils/AccessRoles.sol";
@@ -23,13 +16,7 @@
  * @dev The transmission fees is collected in execution manager which can be pulled from it when needed
  */
 contract TransmitManager is ITransmitManager, AccessControlExtended {
-<<<<<<< HEAD
     // chain slug of the current chain
-=======
-    IExecutionManager public executionManager__;
-    ISignatureVerifier public signatureVerifier__;
-
->>>>>>> 1a4f19dd
     uint32 public immutable chainSlug;
     // socket contract
     ISocket public immutable socket__;
@@ -39,14 +26,7 @@
     // feeUpdater => nextNonce
     mapping(address => uint256) public nextNonce;
 
-<<<<<<< HEAD
     // triggered when nonce is not as expected for feeUpdater recovered from sig
-=======
-    // remoteChainSlug => transmissionFees
-    // mapping(uint32 => uint128) public transmissionFees;
-
-    error InsufficientTransmitFees();
->>>>>>> 1a4f19dd
     error InvalidNonce();
 
     /**
@@ -72,21 +52,13 @@
      */
     constructor(
         ISignatureVerifier signatureVerifier_,
-<<<<<<< HEAD
         ISocket socket_,
-=======
-        address executionManager_,
->>>>>>> 1a4f19dd
         address owner_,
         uint32 chainSlug_
     ) AccessControlExtended(owner_) {
         chainSlug = chainSlug_;
         signatureVerifier__ = signatureVerifier_;
-<<<<<<< HEAD
         socket__ = socket_;
-=======
-        executionManager__ = IExecutionManager(executionManager_);
->>>>>>> 1a4f19dd
     }
 
     /**
@@ -114,16 +86,7 @@
         );
     }
 
-<<<<<<< HEAD
     /// @inheritdoc ITransmitManager
-=======
-    /**
-     * @notice takes fees for the given sibling slug from socket for seal and propose
-     * @param siblingChainSlug_ sibling id
-     */
-    function payFees(uint32 siblingChainSlug_) external payable override {}
-
->>>>>>> 1a4f19dd
     function setTransmissionFees(
         uint256 nonce_,
         uint32 dstChainSlug_,
@@ -151,12 +114,7 @@
             if (nonce_ != nextNonce[feesUpdater]++) revert InvalidNonce();
         }
 
-<<<<<<< HEAD
         socket__.executionManager__().setTransmissionMinFees(
-=======
-        // transmissionFees[dstChainSlug_] = transmissionFees_;
-        executionManager__.updateTransmissionMinFees(
->>>>>>> 1a4f19dd
             dstChainSlug_,
             transmissionFees_
         );
@@ -191,17 +149,6 @@
     }
 
     /**
-     * @notice updates signatureVerifier_
-     * @param executionManager_ address of Signature Verifier
-     */
-    function setExecutionManager(
-        address executionManager_
-    ) external onlyRole(GOVERNANCE_ROLE) {
-        executionManager__ = IExecutionManager(executionManager_);
-        emit ExecutionManagerSet(executionManager_);
-    }
-
-    /**
      * @notice Rescues funds from a contract that has lost access to them.
      * @param token_ The address of the token contract.
      * @param userAddress_ The address of the user who lost access to the funds.
