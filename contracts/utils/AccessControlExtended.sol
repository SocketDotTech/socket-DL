// SPDX-License-Identifier: GPL-3.0-only
pragma solidity 0.8.7;

import "./AccessControl.sol";

/**
 * @title AccessControlExtended
 * @dev This contract extends the functionality of the AccessControl contract by adding
 * the ability to grant and revoke roles based on a combination of role name and a chain slug.
 * It also provides batch operations for granting and revoking roles.
 */
contract AccessControlExtended is AccessControl {
    /**
     * @dev Constructor that sets the owner of the contract.
     */
<<<<<<< HEAD
    modifier onlyRoleWithChainSlug(string memory roleName_, uint32 chainSlug_) {
        bytes32 role = keccak256(abi.encode(roleName_, chainSlug_));
        if (!_hasRole(role, msg.sender)) revert NoPermit(role);
        _;
    }
=======
    constructor(address owner_) AccessControl(owner_) {}
>>>>>>> d9aa2a77

    /**
     * @dev Checks if an address has the role.
     * @param roleName_ The name of the role.
     * @param chainSlug_ The chain slug associated with the role.
     * @param address_ The address to be granted the role.
     */
    function _checkRoleWithSlug(
        bytes32 roleName_,
        uint256 chainSlug_,
        address address_
    ) internal virtual {
        bytes32 roleHash = keccak256(abi.encode(roleName_, chainSlug_));
        if (!_hasRole(roleHash, address_)) revert NoPermit(roleHash);
    }

    /**
     * @dev Grants a role to an address based on the role name and chain slug.
     * @param roleName_ The name of the role.
     * @param chainSlug_ The chain slug associated with the role.
     * @param grantee_ The address to be granted the role.
     */
<<<<<<< HEAD
    function grantRole(
        string memory roleName_,
        uint32 chainSlug_,
=======
    function grantRoleWithSlug(
        bytes32 roleName_,
        uint256 chainSlug_,
>>>>>>> d9aa2a77
        address grantee_
    ) external virtual onlyOwner {
        _grantRoleWithSlug(roleName_, chainSlug_, grantee_);
    }

    /**
     * @dev Grants multiple roles to multiple addresses in batch.
     * @param roleNames_ The names of the roles to grant.
     * @param grantees_ The addresses to be granted the roles.
     */
    function grantBatchRoleWithSlug(
        bytes32[] calldata roleNames_,
        address[] calldata grantees_
    ) external virtual onlyOwner {
        require(roleNames_.length == grantees_.length);
        for (uint256 index = 0; index < roleNames_.length; index++)
            _grantRole(roleNames_[index], grantees_[index]);
    }

    /**
     * @dev Revokes multiple roles from multiple addresses in batch.
     * @param roleNames_ The names of the roles to revoke.
     * @param grantees_ The addresses to be revoked the roles.
     */
    function revokeBatchRoleWithSlug(
        bytes32[] calldata roleNames_,
        address[] calldata grantees_
    ) external virtual onlyOwner {
        require(roleNames_.length == grantees_.length);
        for (uint256 index = 0; index < roleNames_.length; index++)
            _revokeRole(roleNames_[index], grantees_[index]);
    }

<<<<<<< HEAD
    function _grantRole(
        string memory roleName_,
        uint32 chainSlug_,
=======
    function _grantRoleWithSlug(
        bytes32 roleName_,
        uint256 chainSlug_,
>>>>>>> d9aa2a77
        address grantee_
    ) internal {
        _grantRole(keccak256(abi.encode(roleName_, chainSlug_)), grantee_);
    }

    /**
     * @dev Checks if an address has a role based on the role name and chain slug.
     * @param roleName_ The name of the role.
     * @param chainSlug_ The chain slug associated with the role.
     * @param address_ The address to check for the role.
     * @return A boolean indicating whether the address has the specified role.
     */
<<<<<<< HEAD
    function hasRole(
        string memory roleName_,
        uint32 chainSlug_,
=======
    function hasRoleWithSlug(
        bytes32 roleName_,
        uint256 chainSlug_,
>>>>>>> d9aa2a77
        address address_
    ) external view returns (bool) {
        return _hasRoleWithSlug(roleName_, chainSlug_, address_);
    }

<<<<<<< HEAD
    function _hasRole(
        string memory roleName_,
        uint32 chainSlug_,
=======
    function _hasRoleWithSlug(
        bytes32 roleName_,
        uint256 chainSlug_,
>>>>>>> d9aa2a77
        address address_
    ) internal view returns (bool) {
        return _hasRole(keccak256(abi.encode(roleName_, chainSlug_)), address_);
    }

    /**
     * @dev Revokes roles from an address
     * @param roleName_ The names of the roles to revoke.
     * @param chainSlug_ The chain slug associated with the role.
     * @param grantee_ The addresses to be revoked the roles.
     */
<<<<<<< HEAD
    function revokeRole(
        string memory roleName_,
        uint32 chainSlug_,
=======
    function revokeRoleWithSlug(
        bytes32 roleName_,
        uint256 chainSlug_,
>>>>>>> d9aa2a77
        address grantee_
    ) external virtual onlyOwner {
        _revokeRoleWithSlug(roleName_, chainSlug_, grantee_);
    }

<<<<<<< HEAD
    function _revokeRole(
        string memory roleName_,
        uint32 chainSlug_,
=======
    function _revokeRoleWithSlug(
        bytes32 roleName_,
        uint256 chainSlug_,
>>>>>>> d9aa2a77
        address revokee_
    ) internal {
        _revokeRole(keccak256(abi.encode(roleName_, chainSlug_)), revokee_);
    }
}<|MERGE_RESOLUTION|>--- conflicted
+++ resolved
@@ -13,15 +13,7 @@
     /**
      * @dev Constructor that sets the owner of the contract.
      */
-<<<<<<< HEAD
-    modifier onlyRoleWithChainSlug(string memory roleName_, uint32 chainSlug_) {
-        bytes32 role = keccak256(abi.encode(roleName_, chainSlug_));
-        if (!_hasRole(role, msg.sender)) revert NoPermit(role);
-        _;
-    }
-=======
     constructor(address owner_) AccessControl(owner_) {}
->>>>>>> d9aa2a77
 
     /**
      * @dev Checks if an address has the role.
@@ -44,15 +36,9 @@
      * @param chainSlug_ The chain slug associated with the role.
      * @param grantee_ The address to be granted the role.
      */
-<<<<<<< HEAD
-    function grantRole(
-        string memory roleName_,
-        uint32 chainSlug_,
-=======
     function grantRoleWithSlug(
         bytes32 roleName_,
-        uint256 chainSlug_,
->>>>>>> d9aa2a77
+        uint32 chainSlug_,
         address grantee_
     ) external virtual onlyOwner {
         _grantRoleWithSlug(roleName_, chainSlug_, grantee_);
@@ -86,15 +72,9 @@
             _revokeRole(roleNames_[index], grantees_[index]);
     }
 
-<<<<<<< HEAD
-    function _grantRole(
-        string memory roleName_,
-        uint32 chainSlug_,
-=======
     function _grantRoleWithSlug(
         bytes32 roleName_,
-        uint256 chainSlug_,
->>>>>>> d9aa2a77
+        uint32 chainSlug_,
         address grantee_
     ) internal {
         _grantRole(keccak256(abi.encode(roleName_, chainSlug_)), grantee_);
@@ -107,29 +87,17 @@
      * @param address_ The address to check for the role.
      * @return A boolean indicating whether the address has the specified role.
      */
-<<<<<<< HEAD
-    function hasRole(
-        string memory roleName_,
-        uint32 chainSlug_,
-=======
     function hasRoleWithSlug(
         bytes32 roleName_,
-        uint256 chainSlug_,
->>>>>>> d9aa2a77
+        uint32 chainSlug_,
         address address_
     ) external view returns (bool) {
         return _hasRoleWithSlug(roleName_, chainSlug_, address_);
     }
 
-<<<<<<< HEAD
-    function _hasRole(
-        string memory roleName_,
-        uint32 chainSlug_,
-=======
     function _hasRoleWithSlug(
         bytes32 roleName_,
-        uint256 chainSlug_,
->>>>>>> d9aa2a77
+        uint32 chainSlug_,
         address address_
     ) internal view returns (bool) {
         return _hasRole(keccak256(abi.encode(roleName_, chainSlug_)), address_);
@@ -141,29 +109,17 @@
      * @param chainSlug_ The chain slug associated with the role.
      * @param grantee_ The addresses to be revoked the roles.
      */
-<<<<<<< HEAD
-    function revokeRole(
-        string memory roleName_,
-        uint32 chainSlug_,
-=======
     function revokeRoleWithSlug(
         bytes32 roleName_,
-        uint256 chainSlug_,
->>>>>>> d9aa2a77
+        uint32 chainSlug_,
         address grantee_
     ) external virtual onlyOwner {
         _revokeRoleWithSlug(roleName_, chainSlug_, grantee_);
     }
 
-<<<<<<< HEAD
-    function _revokeRole(
-        string memory roleName_,
-        uint32 chainSlug_,
-=======
     function _revokeRoleWithSlug(
         bytes32 roleName_,
-        uint256 chainSlug_,
->>>>>>> d9aa2a77
+        uint32 chainSlug_,
         address revokee_
     ) internal {
         _revokeRole(keccak256(abi.encode(roleName_, chainSlug_)), revokee_);
