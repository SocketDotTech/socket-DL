--- conflicted
+++ resolved
@@ -11,12 +11,7 @@
  * When a packet is full, a new packet is created and the root of the last packet is sealed.
  */
 contract HashChainCapacitor is BaseCapacitor {
-<<<<<<< HEAD
-    uint256 private _chainLength;
-    uint256 private constant _MAX_LEN = 10;
     uint256 public maxPacketLength;
-=======
-    uint64 private constant _MAX_LEN = 10;
 
     /// an incrementing count for each new message added
     uint64 internal _nextMessageCount = 1;
@@ -43,7 +38,6 @@
         uint64 packetCount,
         bytes32 newRootHash
     );
->>>>>>> 0dc18ba1
 
     /**
      * @dev Initializes the contract with the specified socket address.
@@ -52,7 +46,6 @@
      */
     constructor(
         address socket_,
-<<<<<<< HEAD
         address owner_,
         uint256 maxPacketLength_
     ) BaseCapacitor(socket_, owner_) {
@@ -69,10 +62,6 @@
     function getMaxPacketLength() external view override returns (uint256) {
         return maxPacketLength;
     }
-=======
-        address owner_
-    ) BaseCapacitor(socket_, owner_) {}
->>>>>>> 0dc18ba1
 
     /**
      * @notice Adds a packed message to the hash chain.
@@ -95,7 +84,7 @@
         _messageRoots[messageCount] = root;
 
         // create a packet if max length is reached and update packet count
-        if (messageCount - _messagePacked == _MAX_LEN)
+        if (messageCount - _messagePacked == maxPacketLength)
             _createPacket(packetCount, messageCount, root);
 
         emit MessageAdded(packedMessage_, messageCount, packetCount, root);
@@ -112,7 +101,7 @@
         uint256 messageCount = _nextMessageCount;
 
         // revert if batch size exceeds max length
-        if (batchSize > _MAX_LEN) revert InvalidBatchSize();
+        if (batchSize > maxPacketLength) revert InvalidBatchSize();
 
         packetCount = _nextSealCount++;
         if (_roots[packetCount] == bytes32(0)) {
