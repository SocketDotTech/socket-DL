// SPDX-License-Identifier: GPL-3.0-only
pragma solidity 0.8.7;

import "./BaseCapacitor.sol";

/**
 * @title SingleCapacitor
 * @notice A capacitor that adds a single message to each packet.
 * @dev This contract inherits from the `BaseCapacitor` contract, which provides the
 * basic storage and common function implementations.
 */
contract SingleCapacitor is BaseCapacitor {
<<<<<<< HEAD
    uint256 public immutable maxPacketLength;
=======
    // Error triggered when no new packet/message is there to be sealed
    error NoPendingPacket();
>>>>>>> 0dc18ba1

    /**
     * @notice emitted when a new message is added to a packet
     * @param packedMessage the message packed with payload, fees and config
     * @param packetCount an incremental id assigned to each new packet
     * @param newRootHash the packed message hash (to be replaced with the root hash of the merkle tree)
     */
    event MessageAdded(
        bytes32 packedMessage,
        uint64 packetCount,
        bytes32 newRootHash
    );

    /**
     * @dev Initializes the contract with the specified socket address.
     * @param socket_ The address of the socket contract.
     * @param owner_ The address of the owner of the capacitor contract.
     */

    constructor(
        address socket_,
<<<<<<< HEAD
        address owner_,
        uint256 maxPacketLength_
    ) BaseCapacitor(socket_, owner_) {
        _grantRole(RESCUE_ROLE, owner_);
        maxPacketLength = maxPacketLength_;
    }

    function getMaxPacketLength() external view override returns (uint256) {
        return maxPacketLength;
    }
=======
        address owner_
    ) BaseCapacitor(socket_, owner_) {}
>>>>>>> 0dc18ba1

    /// @inheritdoc ICapacitor
    function addPackedMessage(
        bytes32 packedMessage_
    ) external override onlySocket {
        uint64 packetCount = _nextPacketCount;
        _roots[packetCount] = packedMessage_;
        _nextPacketCount++;

        // as it is a single capacitor, here root and packed message are same
        emit MessageAdded(packedMessage_, packetCount, packedMessage_);
    }

    /**
     * @dev Seals the next pending packet and returns its root hash and packet count.
     * @dev we use seal packet count to make sure there is no scope of censorship and all the packets get sealed.
     * @return The root hash and packet count of the sealed packet.
     */
    function sealPacket(
        uint256
    ) external override onlySocket returns (bytes32, uint64) {
        uint64 packetCount = _nextSealCount++;
        if (_roots[packetCount] == bytes32(0)) revert NoPendingPacket();

        bytes32 root = _roots[packetCount];
        return (root, packetCount);
    }

    /**
     * @dev Returns the root hash and packet count of the next pending packet to be sealed.
     * @return The root hash and packet count of the next pending packet.
     */
    function getNextPacketToBeSealed()
        external
        view
        override
        returns (bytes32, uint64)
    {
        uint64 toSeal = _nextSealCount;
        return (_roots[toSeal], toSeal);
    }

    /**
     * @dev Returns the root hash of the packet with the specified count.
     * @param count_ The count of the packet.
     * @return The root hash of the packet.
     */
    function getRootByCount(
        uint64 count_
    ) external view override returns (bytes32) {
        return _roots[count_];
    }
}<|MERGE_RESOLUTION|>--- conflicted
+++ resolved
@@ -10,12 +10,9 @@
  * basic storage and common function implementations.
  */
 contract SingleCapacitor is BaseCapacitor {
-<<<<<<< HEAD
-    uint256 public immutable maxPacketLength;
-=======
+    uint256 public constant maxPacketLength = 1;
     // Error triggered when no new packet/message is there to be sealed
     error NoPendingPacket();
->>>>>>> 0dc18ba1
 
     /**
      * @notice emitted when a new message is added to a packet
@@ -37,21 +34,14 @@
 
     constructor(
         address socket_,
-<<<<<<< HEAD
-        address owner_,
-        uint256 maxPacketLength_
+        address owner_
     ) BaseCapacitor(socket_, owner_) {
         _grantRole(RESCUE_ROLE, owner_);
-        maxPacketLength = maxPacketLength_;
     }
 
-    function getMaxPacketLength() external view override returns (uint256) {
+    function getMaxPacketLength() external pure override returns (uint256) {
         return maxPacketLength;
     }
-=======
-        address owner_
-    ) BaseCapacitor(socket_, owner_) {}
->>>>>>> 0dc18ba1
 
     /// @inheritdoc ICapacitor
     function addPackedMessage(
