--- conflicted
+++ resolved
@@ -26,11 +26,7 @@
     "@nomiclabs/hardhat-ethers": "^2.1.1",
     "@nomiclabs/hardhat-etherscan": "^3.1.0",
     "@nomiclabs/hardhat-waffle": "^2.0.3",
-<<<<<<< HEAD
-    "@socket.tech/dl-core": "2.4.11",
-=======
     "@socket.tech/dl-core": "2.4.13",
->>>>>>> 1e49fe78
     "@typechain/ethers-v5": "^10.0.0",
     "@typechain/hardhat": "^6.0.0",
     "@types/chai": "^4.3.0",
