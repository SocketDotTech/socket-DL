--- conflicted
+++ resolved
@@ -1,23 +1,13 @@
 {
   "name": "@socket.tech/dl-core",
   "license": "UNLICENSED",
-<<<<<<< HEAD
-  "version": "0.0.1",
-=======
   "version": "0.0.5",
->>>>>>> 63a2dbbf
   "description": "Smart contracts for socket data layer.",
   "main": "./dist/src/index.js",
   "types": "./dist/src/index.d.ts",
   "files": [
-<<<<<<< HEAD
-    "artifacts/**/*.json",
-    "artifacts/**/*.dbg.json",
-    "deployments/addresses.json"
-=======
     "dist",
     "artifacts/abi"
->>>>>>> 63a2dbbf
   ],
   "publishConfig": {
     "access": "public"
@@ -27,6 +17,12 @@
     "url": "git+https://github.com/SocketDotTech/socket-DL.git"
   },
   "devDependencies": {
+    "@arbitrum/sdk": "^3.0.0",
+    "@eth-optimism/sdk": "^1.6.11",
+    "@ethersproject/bytes": "^5.7.0",
+    "@fxportal/maticjs-fxportal": "^1.1.1",
+    "@maticnetwork/maticjs": "^3.5.0",
+    "@maticnetwork/maticjs-ethers": "^1.0.2",
     "@nomiclabs/hardhat-ethers": "^2.1.1",
     "@nomiclabs/hardhat-etherscan": "^3.1.0",
     "@nomiclabs/hardhat-waffle": "^2.0.3",
@@ -35,12 +31,14 @@
     "@types/chai": "^4.3.0",
     "@types/mocha": "^9.1.0",
     "@types/node": "^18.11.9",
+    "arb-shared-dependencies": "^1.0.0",
     "chai": "^4.3.6",
     "dotenv": "^16.0.3",
     "ethereum-waffle": "^3.2.0",
     "ethers": "^5.6.6",
     "hardhat": "^2.9.5",
     "hardhat-abi-exporter": "^2.10.1",
+    "hardhat-change-network": "^0.0.7",
     "hardhat-deploy": "^0.11.20",
     "hardhat-preprocessor": "^0.1.4",
     "pre-commit": "^1.2.2",
@@ -58,20 +56,5 @@
   "pre-commit": [
     "lint"
   ],
-<<<<<<< HEAD
-  "dependencies": {
-    "@arbitrum/sdk": "^3.0.0",
-    "@eth-optimism/sdk": "^1.6.11",
-    "@ethersproject/bytes": "^5.7.0",
-    "@fxportal/maticjs-fxportal": "^1.1.1",
-    "@maticnetwork/maticjs": "^3.5.0",
-    "@maticnetwork/maticjs-ethers": "^1.0.2",
-    "arb-shared-dependencies": "^1.0.0",
-    "dotenv": "^16.0.1",
-    "hardhat-change-network": "^0.0.7",
-    "hardhat-deploy": "^0.11.12"
-  }
-=======
   "dependencies": {}
->>>>>>> 63a2dbbf
 }