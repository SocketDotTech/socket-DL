--- conflicted
+++ resolved
@@ -1,11 +1,7 @@
 {
   "name": "@socket.tech/dl-core",
   "license": "UNLICENSED",
-<<<<<<< HEAD
-  "version": "2.4.26-test.4",
-=======
   "version": "2.4.27",
->>>>>>> 1766c10c
   "description": "Smart contracts for socket data layer.",
   "main": "./dist/src/index.js",
   "types": "./dist/src/index.d.ts",
