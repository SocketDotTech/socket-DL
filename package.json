{
  "name": "@socket.tech/dl-core",
  "license": "UNLICENSED",
<<<<<<< HEAD
  "version": "2.4.1",
=======
  "version": "2.4.0-test.8",
>>>>>>> b82e258a
  "description": "Smart contracts for socket data layer.",
  "main": "./dist/src/index.js",
  "types": "./dist/src/index.d.ts",
  "files": [
    "dist",
    "artifacts/abi"
  ],
  "publishConfig": {
    "access": "public"
  },
  "repository": {
    "type": "git",
    "url": "git+https://github.com/SocketDotTech/socket-DL.git"
  },
  "devDependencies": {
    "@arbitrum/sdk": "^3.0.0",
    "@eth-optimism/sdk": "^1.6.11",
    "@ethersproject/bytes": "^5.7.0",
    "@fxportal/maticjs-fxportal": "^1.1.1",
    "@maticnetwork/maticjs": "^3.5.0",
    "@maticnetwork/maticjs-ethers": "^1.0.2",
    "@nomiclabs/hardhat-ethers": "^2.1.1",
    "@nomiclabs/hardhat-etherscan": "^3.1.0",
    "@nomiclabs/hardhat-waffle": "^2.0.3",
    "@socket.tech/dl-core": "2.2.0-test.1",
    "@typechain/ethers-v5": "^10.0.0",
    "@typechain/hardhat": "^6.0.0",
    "@types/chai": "^4.3.0",
    "@types/mocha": "^9.1.0",
    "@types/node": "^18.11.9",
    "@types/yargs": "^17.0.22",
    "arb-shared-dependencies": "^1.0.0",
    "chai": "^4.3.6",
    "defender-relay-client": "^1.31.1",
    "dotenv": "^16.0.3",
    "ethereum-waffle": "^3.2.0",
    "ethers": "^5.6.6",
    "hardhat": "^2.9.5",
    "hardhat-abi-exporter": "^2.10.1",
    "hardhat-change-network": "^0.0.7",
    "hardhat-deploy": "^0.11.20",
    "hardhat-preprocessor": "^0.1.4",
    "pre-commit": "^1.2.2",
    "prettier": "^2.3.1",
    "prettier-plugin-solidity": "^1.0.0-beta.13",
    "ts-node": "^10.7.0",
    "typechain": "^8.0.0",
    "typescript": "^4.6.4"
  },
  "scripts": {
    "lint": "prettier \"./**\" --write",
    "build": "hardhat export-abi && tsc --project lib.tsconfig.json",
    "abi": "hardhat export-abi",
    "compile": "forge build",
    "test": "prettier --write $(git diff --name-only --diff-filter d | xargs) && forge test"
  },
  "pre-commit": [
    "lint",
    "compile"
  ],
  "dependencies": {
    "axios": "^1.3.6",
    "yargs": "^17.7.1"
  }
}<|MERGE_RESOLUTION|>--- conflicted
+++ resolved
@@ -1,11 +1,7 @@
 {
   "name": "@socket.tech/dl-core",
   "license": "UNLICENSED",
-<<<<<<< HEAD
-  "version": "2.4.1",
-=======
   "version": "2.4.0-test.8",
->>>>>>> b82e258a
   "description": "Smart contracts for socket data layer.",
   "main": "./dist/src/index.js",
   "types": "./dist/src/index.d.ts",
