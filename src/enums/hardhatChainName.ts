export enum HardhatChainName {
  ARBITRUM = "arbitrum",
  ARBITRUM_GOERLI = "arbitrum_goerli",
  ARBITRUM_SEPOLIA = "arbitrum_sepolia",
  OPTIMISM = "optimism",
  OPTIMISM_GOERLI = "optimism_goerli",
  OPTIMISM_SEPOLIA = "optimism_sepolia",
  BSC = "bsc",
  MAINNET = "mainnet",
  GOERLI = "goerli",
  SEPOLIA = "sepolia",
  POLYGON_MAINNET = "polygon_mainnet",
  AEVO_TESTNET = "aevo_testnet",
  AEVO = "aevo",
  LYRA_TESTNET = "lyra_testnet",
  LYRA = "lyra",
  XAI_TESTNET = "xai_testnet",
  SX_NETWORK_TESTNET = "sxn_testnet",
  SX_NETWORK = "sxn",
  MODE_TESTNET = "mode_testnet",
  VICTION_TESTNET = "viction_testnet",
  CDK_TESTNET = "cdk_testnet",
  HARDHAT = "hardhat",
  BASE = "base",
  MODE = "mode",
  ANCIENT8_TESTNET = "ancient8_testnet",
  ANCIENT8_TESTNET2 = "ancient8_testnet2",
  PARALLEL = "parallel",
  MANTLE = "mantle",
  REYA_CRONOS = "reya_cronos",
  REYA = "reya",
  SYNDR_SEPOLIA_L3 = "syndr_sepolia_l3",
  POLYNOMIAL_TESTNET = "polynomial_testnet",
  BOB = "bob",
  KINTO = "kinto",
  KINTO_DEVNET = "kinto_devnet",
  SIPHER_FUNKI_TESTNET = "sipher_funki_testnet",
  WINR = "winr",
  BLAST = "blast",
  BSC_TESTNET = "bsc_testnet",
  POLYNOMIAL = "polynomial",
  SYNDR = "syndr",
  NEOX_TESTNET = "neox_testnet",
  NEOX_T4_TESTNET = "neox_t4_testnet",
  NEOX = "neox",
  GNOSIS = "gnosis",
  LINEA = "linea",
  ZKEVM = "zkevm",
  AVALANCHE = "avalanche",
  XLAYER = "xlayer",
<<<<<<< HEAD
  BASE_SEPOLIA = "base_sepolia",
=======
  MANTA_PACIFIC = "manta_pacific",
  POLTER_TESTNET = "polter_testnet",
  POLYGON_AMOY = "polygon_amoy",
  OPBNB = "opbnb",
  GEIST = "geist",
  ZERO_SEPOLIA = "zero_sepolia",
  ZERO = "zero",
  ZKSYNC = "zksync",
  ARENA_Z = "arena_z",
  INK = "ink",
  SONIC = "sonic",
>>>>>>> b11272a3
}<|MERGE_RESOLUTION|>--- conflicted
+++ resolved
@@ -48,9 +48,6 @@
   ZKEVM = "zkevm",
   AVALANCHE = "avalanche",
   XLAYER = "xlayer",
-<<<<<<< HEAD
-  BASE_SEPOLIA = "base_sepolia",
-=======
   MANTA_PACIFIC = "manta_pacific",
   POLTER_TESTNET = "polter_testnet",
   POLYGON_AMOY = "polygon_amoy",
@@ -62,5 +59,5 @@
   ARENA_Z = "arena_z",
   INK = "ink",
   SONIC = "sonic",
->>>>>>> b11272a3
+  BASE_SEPOLIA = "base_sepolia",
 }