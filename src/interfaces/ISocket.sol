// SPDX-License-Identifier: UNLICENSED
pragma solidity ^0.8.0;

interface ISocket {
    event BondAdded(
        address indexed signer,
        uint256 addAmount, // assuming native token
        uint256 newBond
    );

    event BondReduced(
        address indexed signer,
        uint256 reduceAmount,
        uint256 newBond
    );

    event Unbonded(address indexed signer, uint256 amount, uint256 claimTime);

    event BondClaimed(address indexed signer, uint256 amount);

    event BondClaimDelaySet(uint256 delay);

    event MinBondAmountSet(uint256 amount);

    error InvalidBondReduce();

    error UnbondInProgress();

    error ClaimTimeLeft();

    error InvalidSigner(address signer);

    function addBond() external payable;

    function reduceBond(uint256 amount) external;

    function unbondSigner() external;

    function claimBond() external;

<<<<<<< HEAD
    function outbound(
        uint256 remoteChainId,
        bytes calldata payload
    ) external;

      // TODO: add confs and blocking/non-blocking 
      struct InboundConfig {
        address accumulator;
        address verifier;
        address remotePlug;
    }

    struct OutboundConfig {
        address accumulator;
        address verifier;
        address remotePlug;
    }

    function setInboundConfig(
        uint256 remoteChainId,
        address accumulator,
        address verifier,
        address remotePlug,
    ) external;

    function setOutboundConfig(
        uint256 remoteChainId,
        address accumulator,
        address verifier,
        address remotePlug,
    ) external;
=======
    function outbound(uint256 remoteChainId, bytes calldata payload) external;
>>>>>>> 91bd50c3
}<|MERGE_RESOLUTION|>--- conflicted
+++ resolved
@@ -38,7 +38,6 @@
 
     function claimBond() external;
 
-<<<<<<< HEAD
     function outbound(
         uint256 remoteChainId,
         bytes calldata payload
@@ -70,7 +69,4 @@
         address verifier,
         address remotePlug,
     ) external;
-=======
-    function outbound(uint256 remoteChainId, bytes calldata payload) external;
->>>>>>> 91bd50c3
 }