// SPDX-License-Identifier: GPL-3.0-only
pragma solidity ^0.8.0;

import "../interfaces/INotary.sol";
import "../utils/AccessControl.sol";
import "../interfaces/IAccumulator.sol";
import "../interfaces/ISignatureVerifier.sol";

contract BondedNotary is INotary, AccessControl(msg.sender) {
    uint256 private _minBondAmount;
    uint256 private _bondClaimDelay;
    uint256 private immutable _chainId;
    ISignatureVerifier private _signatureVerifier;

    // attester => bond amount
    mapping(address => uint256) private _bonds;

    struct UnbondData {
        uint256 amount;
        uint256 claimTime;
    }
    // attester => unbond data
    mapping(address => UnbondData) private _unbonds;

    // attester => accumAddress => packetId => sig hash
    mapping(address => mapping(address => mapping(uint256 => bytes32)))
        private _localSignatures;

    // remoteChainId => accumAddress => packetId => root
    mapping(uint256 => mapping(address => mapping(uint256 => bytes32)))
        private _remoteRoots;

    constructor(
        uint256 minBondAmount_,
        uint256 bondClaimDelay_,
        uint256 chainId_,
        address signatureVerifier_
    ) {
        _setMinBondAmount(minBondAmount_);
        _setBondClaimDelay(bondClaimDelay_);
        _setSignatureVerifier(signatureVerifier_);
        _chainId = chainId_;
    }

    function addBond() external payable override {
        _bonds[msg.sender] += msg.value;
        emit BondAdded(msg.sender, msg.value, _bonds[msg.sender]);
    }

    function reduceBond(uint256 amount) external override {
        uint256 newBond = _bonds[msg.sender] - amount;

        if (newBond < _minBondAmount) revert InvalidBondReduce();

        _bonds[msg.sender] = newBond;
        emit BondReduced(msg.sender, amount, newBond);

        payable(msg.sender).transfer(amount);
    }

    function unbondAttester() external override {
        if (_unbonds[msg.sender].claimTime != 0) revert UnbondInProgress();

        uint256 amount = _bonds[msg.sender];
        uint256 claimTime = block.timestamp + _bondClaimDelay;

        _bonds[msg.sender] = 0;
        _unbonds[msg.sender] = UnbondData(amount, claimTime);

        emit Unbonded(msg.sender, amount, claimTime);
    }

    function claimBond() external override {
        if (_unbonds[msg.sender].claimTime > block.timestamp)
            revert ClaimTimeLeft();

        uint256 amount = _unbonds[msg.sender].amount;
        _unbonds[msg.sender] = UnbondData(0, 0);
        emit BondClaimed(msg.sender, amount);

        payable(msg.sender).transfer(amount);
    }

    function minBondAmount() external view returns (uint256) {
        return _minBondAmount;
    }

    function bondClaimDelay() external view returns (uint256) {
        return _bondClaimDelay;
    }

    function signatureVerifier() external view returns (address) {
        return address(_signatureVerifier);
    }

    function chainId() external view returns (uint256) {
        return _chainId;
    }

    function getBond(address attester) external view returns (uint256) {
        return _bonds[attester];
    }

    function getUnbondData(address attester)
        external
        view
        returns (uint256, uint256)
    {
        return (_unbonds[attester].amount, _unbonds[attester].claimTime);
    }

    function setMinBondAmount(uint256 amount) external onlyOwner {
        _setMinBondAmount(amount);
    }

    function setBondClaimDelay(uint256 delay) external onlyOwner {
        _setBondClaimDelay(delay);
    }

    function setSignatureVerifier(address signatureVerifier_)
        external
        onlyOwner
    {
        _setSignatureVerifier(signatureVerifier_);
    }

    function submitSignature(address accumAddress_, bytes calldata signature_)
        external
        override
    {
        (bytes32 root, uint256 packetId) = IAccumulator(accumAddress_)
            .sealPacket();

        bytes32 digest = keccak256(
            abi.encode(_chainId, accumAddress_, packetId, root)
        );
<<<<<<< HEAD
        address attester = ecrecover(digest, sigV_, sigR_, sigS_);

        if (_bonds[attester] < _minBondAmount) revert InvalidBond();
        _localSignatures[attester][accumAddress_][packetId] = keccak256(
            abi.encode(sigV_, sigR_, sigS_)
=======
        address signer = _signatureVerifier.recoverSigner(digest, signature_);

        if (_bonds[signer] < _minBondAmount) revert InvalidBond();
        _localSignatures[signer][accumAddress_][packetId] = keccak256(
            signature_
>>>>>>> 8c55879a
        );

        emit SignatureSubmitted(accumAddress_, packetId, signature_);
    }

    function challengeSignature(
        address accumAddress_,
        bytes32 root_,
        uint256 packetId_,
        bytes calldata signature_
    ) external override {
        bytes32 digest = keccak256(
            abi.encode(_chainId, accumAddress_, packetId_, root_)
        );
<<<<<<< HEAD
        address attester = ecrecover(digest, sigV_, sigR_, sigS_);
        bytes32 oldSig = _localSignatures[attester][accumAddress_][packetId_];

        if (oldSig != keccak256(abi.encode(sigV_, sigR_, sigS_))) {
            uint256 bond = _unbonds[attester].amount + _bonds[attester];
=======
        address signer = _signatureVerifier.recoverSigner(digest, signature_);
        bytes32 oldSig = _localSignatures[signer][accumAddress_][packetId_];

        if (oldSig != keccak256(signature_)) {
            uint256 bond = _unbonds[signer].amount + _bonds[signer];
>>>>>>> 8c55879a
            payable(msg.sender).transfer(bond);
            emit ChallengedSuccessfully(
                attester,
                accumAddress_,
                packetId_,
                msg.sender,
                bond
            );
        }
    }

    function _setMinBondAmount(uint256 amount) private {
        _minBondAmount = amount;
        emit MinBondAmountSet(amount);
    }

    function _setBondClaimDelay(uint256 delay) private {
        _bondClaimDelay = delay;
        emit BondClaimDelaySet(delay);
    }

    function _setSignatureVerifier(address signatureVerifier_) private {
        _signatureVerifier = ISignatureVerifier(signatureVerifier_);
        emit SignatureVerifierSet(signatureVerifier_);
    }

    function submitRemoteRoot(
        uint256 remoteChainId_,
        address accumAddress_,
        uint256 packetId_,
        bytes32 root_,
        bytes calldata signature_
    ) external override {
        bytes32 digest = keccak256(
            abi.encode(remoteChainId_, accumAddress_, packetId_, root_)
        );
<<<<<<< HEAD
        address attester = ecrecover(digest, sigV_, sigR_, sigS_);
=======
        address signer = _signatureVerifier.recoverSigner(digest, signature_);
>>>>>>> 8c55879a

        if (!_hasRole(_attesterRole(remoteChainId_), attester))
            revert InvalidAttester();

        if (_remoteRoots[remoteChainId_][accumAddress_][packetId_] != 0)
            revert RemoteRootAlreadySubmitted();

        _remoteRoots[remoteChainId_][accumAddress_][packetId_] = root_;
        emit RemoteRootSubmitted(
            remoteChainId_,
            accumAddress_,
            packetId_,
            root_
        );
    }

    function getRemoteRoot(
        uint256 remoteChainId_,
        address accumAddress_,
        uint256 packetId_
    ) external view override returns (bytes32) {
        return _remoteRoots[remoteChainId_][accumAddress_][packetId_];
    }

    function grantAttesterRole(uint256 remoteChainId_, address attester_)
        external
        onlyOwner
    {
        _grantRole(_attesterRole(remoteChainId_), attester_);
    }

    function revokeAttesterRole(uint256 remoteChainId_, address attester_)
        external
        onlyOwner
    {
        _revokeRole(_attesterRole(remoteChainId_), attester_);
    }

    function _attesterRole(uint256 chainId_) internal pure returns (bytes32) {
        return bytes32(chainId_);
    }
}<|MERGE_RESOLUTION|>--- conflicted
+++ resolved
@@ -134,19 +134,11 @@
         bytes32 digest = keccak256(
             abi.encode(_chainId, accumAddress_, packetId, root)
         );
-<<<<<<< HEAD
-        address attester = ecrecover(digest, sigV_, sigR_, sigS_);
+        address attester = _signatureVerifier.recoverSigner(digest, signature_);
 
         if (_bonds[attester] < _minBondAmount) revert InvalidBond();
         _localSignatures[attester][accumAddress_][packetId] = keccak256(
-            abi.encode(sigV_, sigR_, sigS_)
-=======
-        address signer = _signatureVerifier.recoverSigner(digest, signature_);
-
-        if (_bonds[signer] < _minBondAmount) revert InvalidBond();
-        _localSignatures[signer][accumAddress_][packetId] = keccak256(
             signature_
->>>>>>> 8c55879a
         );
 
         emit SignatureSubmitted(accumAddress_, packetId, signature_);
@@ -161,19 +153,11 @@
         bytes32 digest = keccak256(
             abi.encode(_chainId, accumAddress_, packetId_, root_)
         );
-<<<<<<< HEAD
-        address attester = ecrecover(digest, sigV_, sigR_, sigS_);
+        address attester = _signatureVerifier.recoverSigner(digest, signature_);
         bytes32 oldSig = _localSignatures[attester][accumAddress_][packetId_];
 
-        if (oldSig != keccak256(abi.encode(sigV_, sigR_, sigS_))) {
+        if (oldSig != keccak256(signature_)) {
             uint256 bond = _unbonds[attester].amount + _bonds[attester];
-=======
-        address signer = _signatureVerifier.recoverSigner(digest, signature_);
-        bytes32 oldSig = _localSignatures[signer][accumAddress_][packetId_];
-
-        if (oldSig != keccak256(signature_)) {
-            uint256 bond = _unbonds[signer].amount + _bonds[signer];
->>>>>>> 8c55879a
             payable(msg.sender).transfer(bond);
             emit ChallengedSuccessfully(
                 attester,
@@ -210,11 +194,7 @@
         bytes32 digest = keccak256(
             abi.encode(remoteChainId_, accumAddress_, packetId_, root_)
         );
-<<<<<<< HEAD
-        address attester = ecrecover(digest, sigV_, sigR_, sigS_);
-=======
-        address signer = _signatureVerifier.recoverSigner(digest, signature_);
->>>>>>> 8c55879a
+        address attester = _signatureVerifier.recoverSigner(digest, signature_);
 
         if (!_hasRole(_attesterRole(remoteChainId_), attester))
             revert InvalidAttester();
