--- conflicted
+++ resolved
@@ -27,14 +27,10 @@
 
     error Restricted();
 
-<<<<<<< HEAD
     error AccumAlreadyAdded();
 
-    constructor(uint256 chainId_) {
-=======
     constructor(uint256 chainId_, address signatureVerifier_) {
         _setSignatureVerifier(signatureVerifier_);
->>>>>>> 8c55879a
         _chainId = chainId_;
     }
 
@@ -76,14 +72,6 @@
         return _chainId;
     }
 
-<<<<<<< HEAD
-    function submitSignature(
-        uint8 sigV_,
-        bytes32 sigR_,
-        bytes32 sigS_,
-        address accumAddress_
-    ) external override {
-=======
     function signatureVerifier() external view returns (address) {
         return address(_signatureVerifier);
     }
@@ -98,18 +86,14 @@
     function submitSignature(address accumAddress_, bytes calldata signature_)
         external
         override
-        onlyRole(ATTESTER_ROLE)
     {
->>>>>>> 8c55879a
         (bytes32 root, uint256 packetId) = IAccumulator(accumAddress_)
             .sealPacket();
 
         bytes32 digest = keccak256(
             abi.encode(_chainId, accumAddress_, packetId, root)
         );
-<<<<<<< HEAD
-        address attester = ecrecover(digest, sigV_, sigR_, sigS_);
-
+        address attester = _signatureVerifier.recoverSigner(digest, signature_);
         if (
             !_hasRole(
                 _attesterRole(_accumDetails[accumAddress_].remoteChainId),
@@ -118,13 +102,7 @@
         ) revert InvalidAttester();
 
         _localSignatures[attester][accumAddress_][packetId] = keccak256(
-            abi.encode(sigV_, sigR_, sigS_)
-=======
-        address signer = _signatureVerifier.recoverSigner(digest, signature_);
-
-        _localSignatures[signer][accumAddress_][packetId] = keccak256(
             signature_
->>>>>>> 8c55879a
         );
 
         emit SignatureSubmitted(accumAddress_, packetId, signature_);
@@ -139,19 +117,12 @@
         bytes32 digest = keccak256(
             abi.encode(_chainId, accumAddress_, packetId_, root_)
         );
-<<<<<<< HEAD
-        address attester = ecrecover(digest, sigV_, sigR_, sigS_);
+        address attester = _signatureVerifier.recoverSigner(digest, signature_);
         bytes32 oldSig = _localSignatures[attester][accumAddress_][packetId_];
-
-        if (oldSig != keccak256(abi.encode(sigV_, sigR_, sigS_))) {
-=======
-        address signer = _signatureVerifier.recoverSigner(digest, signature_);
-        bytes32 oldSig = _localSignatures[signer][accumAddress_][packetId_];
 
         if (oldSig != keccak256(signature_)) {
             uint256 bond = 0;
             payable(msg.sender).transfer(bond);
->>>>>>> 8c55879a
             emit ChallengedSuccessfully(
                 attester,
                 accumAddress_,
@@ -172,12 +143,8 @@
         bytes32 digest = keccak256(
             abi.encode(remoteChainId_, accumAddress_, packetId_, root_)
         );
-<<<<<<< HEAD
-        address attester = ecrecover(digest, sigV_, sigR_, sigS_);
-=======
 
-        address signer = _signatureVerifier.recoverSigner(digest, signature_);
->>>>>>> 8c55879a
+        address attester = _signatureVerifier.recoverSigner(digest, signature_);
 
         if (!_hasRole(_attesterRole(remoteChainId_), attester))
             revert InvalidAttester();
@@ -216,21 +183,12 @@
         _revokeRole(_attesterRole(remoteChainId_), attester_);
     }
 
-<<<<<<< HEAD
-    function _attesterRole(uint256 remoteChainId_)
-        private
-        pure
-        returns (bytes32)
-    {
-        return bytes32(remoteChainId_);
-=======
     function _setSignatureVerifier(address signatureVerifier_) private {
         _signatureVerifier = ISignatureVerifier(signatureVerifier_);
         emit SignatureVerifierSet(signatureVerifier_);
     }
 
-    function _signerRole(uint256 chainId_) internal pure returns (bytes32) {
+    function _attesterRole(uint256 chainId_) internal pure returns (bytes32) {
         return bytes32(chainId_);
->>>>>>> 8c55879a
     }
 }