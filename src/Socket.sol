--- conflicted
+++ resolved
@@ -32,14 +32,10 @@
     INotary private _notary;
     IHasher private _hasher;
 
-<<<<<<< HEAD
     error NotAttested();
 
-    constructor(uint256 chainId_) {
-=======
     constructor(uint256 chainId_, address hasher_) {
         _setHasher(hasher_);
->>>>>>> 0dcbe2a9
         _chainId = chainId_;
     }
 
