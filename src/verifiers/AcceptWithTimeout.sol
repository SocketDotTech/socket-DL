// SPDX-License-Identifier: GPL-3.0-only
pragma solidity >=0.8.0;

// defines a timeout
// allows a "PAUSER" role to stop processing of messages
// allows an "MANAGER" role to setup "PAUSER"
contract AcceptWithTimeout {
    // immutables
    uint256 public immutable timeoutInSeconds;
    address public immutable socket;
    address public immutable manager;

    
    // current state of the verifier
    bool public isActive;

<<<<<<< HEAD
    // pauserState
    mapping(address => mapping(uint256 => bool)) private isPauserForIncomingChain;
=======
    mapping(address => mapping(uint256 => bool))
        private isPauserForIncomingChain;
>>>>>>> 91bd50c3

    event NewPauser(address pauser, uint256 chain);
    event RemovedPauser(address pauser, uint256 chain);
    event Paused(address pauser, uint256 chain);

    modifier onlyManager() {
        require(msg.sender == manager, "can only be called by manager");
        _;
    }

    modifier onlySocket() {
        require(msg.sender == socket, "can only be called by socket");
        _;
    }

    modifier onlyPauser(uint256 chain) {
        require(
            isPauserForIncomingChain[msg.sender][chain],
            "address not set as pauser by manager"
        );
        _;
    }

    // TODO: restrict the timeout durations to a few select options
    constructor(
        uint256 _timeout,
        address _socket,
        address _manager
    ) {
        require(
            _socket != address(0) || _manager != address(0),
            "invalid addresses"
        );
        timeoutInSeconds = _timeout;
        socket = _socket;
        manager = _manager;
    }

    function PreExecHook() external onlySocket returns (bool) {
        require(isActive, "inactive verifier");

        // TODO make sure this can be called only by Socket
        // TODO fetch delivery time for the packet

        // check if enough packed has timeed out or not
        // delivery time + timeout

        // return true/false
        return true;
    }

    function Pause(uint256 chain) external onlyPauser(chain) {
        require(isActive, "already paused");
        isActive = false;
        emit Paused(msg.sender, chain);
    }

    function Activate() external onlyManager {
        require(!isActive, "already active");
        isActive = true;
    }

    function AddPauser(address _newPauser, uint256 _incomingChain)
        external
        onlyManager
    {
        require(
            !isPauserForIncomingChain[_newPauser][_incomingChain],
            "Already set as pauser"
        );
        isPauserForIncomingChain[_newPauser][_incomingChain] = true;
        emit NewPauser(_newPauser, _incomingChain);
    }

    function RemovePauser(address _currentPauser, uint256 _incomingChain)
        external
        onlyManager
    {
        require(
            isPauserForIncomingChain[_currentPauser][_incomingChain],
            "Pauser inactive already"
        );
        isPauserForIncomingChain[_currentPauser][_incomingChain] = false;
        emit RemovedPauser(_currentPauser, _incomingChain);
    }

    function IsPauser(address _pauser, uint256 _incomingChainId)
        external
        view
        returns (bool)
    {
        return isPauserForIncomingChain[_pauser][_incomingChainId];
    }
}<|MERGE_RESOLUTION|>--- conflicted
+++ resolved
@@ -14,13 +14,8 @@
     // current state of the verifier
     bool public isActive;
 
-<<<<<<< HEAD
     // pauserState
     mapping(address => mapping(uint256 => bool)) private isPauserForIncomingChain;
-=======
-    mapping(address => mapping(uint256 => bool))
-        private isPauserForIncomingChain;
->>>>>>> 91bd50c3
 
     event NewPauser(address pauser, uint256 chain);
     event RemovedPauser(address pauser, uint256 chain);
