// SPDX-License-Identifier: UNLICENSED
pragma solidity ^0.8.0;

import "forge-std/Test.sol";
import "../src/Notary/AdminNotary.sol";
import "../src/interfaces/IAccumulator.sol";
import "../src/utils/SignatureVerifier.sol";

contract AdminNotaryTest is Test {
    address constant _owner = address(1);
    uint256 constant _attesterPrivateKey = uint256(2);
    address constant _accum = address(3);
    bytes32 constant _root = bytes32(uint256(4));
    uint256 constant _packetId = uint256(5);
    address _attester;
    address constant _raju = address(6);
    bytes32 constant _altRoot = bytes32(uint256(7));

    uint256 constant _chainId = 0x2013AA263;
    uint256 constant _remoteChainId = 0x2013AA264;
    bool constant _isFast = false;

    AdminNotary _notary;
    SignatureVerifier _sigVerifier;

    function setUp() external {
<<<<<<< HEAD
        _attester = vm.addr(_attesterPrivateKey);
=======
        _signer = vm.addr(_signerPrivateKey);
        _sigVerifier = new SignatureVerifier();

>>>>>>> 8c55879a
        hoax(_owner);
        _notary = new AdminNotary(_chainId, address(_sigVerifier));
    }

    function testDeployment() external {
        assertEq(_notary.owner(), _owner);
        assertEq(_notary.chainId(), _chainId);
    }

    function testAddBond() external {
        uint256 amount = 100e18;
<<<<<<< HEAD
        hoax(_attester);
        vm.expectRevert(Notary.Restricted.selector);
=======
        hoax(_signer);
        vm.expectRevert(AdminNotary.Restricted.selector);
>>>>>>> 8c55879a
        _notary.addBond{value: amount}();
    }

    function testReduceAmount() external {
        uint256 reduceAmount = 10e18;
<<<<<<< HEAD
        hoax(_attester);
        vm.expectRevert(Notary.Restricted.selector);
        _notary.reduceBond(reduceAmount);
    }

    function testUnbondattester() external {
        hoax(_attester);
        vm.expectRevert(Notary.Restricted.selector);
        _notary.unbondAttester();
    }

    function testClaimBond() external {
        hoax(_attester);
        vm.expectRevert(Notary.Restricted.selector);
=======
        hoax(_signer);
        vm.expectRevert(AdminNotary.Restricted.selector);
        _notary.reduceBond(reduceAmount);
    }

    function testUnbondSigner() external {
        hoax(_signer);
        vm.expectRevert(AdminNotary.Restricted.selector);
        _notary.unbondSigner();
    }

    function testClaimBond() external {
        hoax(_signer);
        vm.expectRevert(AdminNotary.Restricted.selector);
>>>>>>> 8c55879a
        _notary.claimBond();
    }

    function testSubmitSignature() external {
        hoax(_owner);
        _notary.addAccumulator(_accum, _remoteChainId, _isFast);

        hoax(_owner);
        _notary.grantAttesterRole(_remoteChainId, _attester);

        vm.mockCall(
            _accum,
            abi.encodeWithSelector(IAccumulator.sealPacket.selector),
            abi.encode(_root, _packetId)
        );

        bytes32 digest = keccak256(
            abi.encode(_chainId, _accum, _packetId, _root)
        );
<<<<<<< HEAD
        (uint8 sigV, bytes32 sigR, bytes32 sigS) = vm.sign(
            _attesterPrivateKey,
            digest
        );

        hoax(_attester);
        _notary.submitSignature(sigV, sigR, sigS, _accum);
=======

        hoax(_signer);
        _notary.submitSignature(_accum, _getSignature(digest));
>>>>>>> 8c55879a
    }

    function testChallengeSignature() external {
        hoax(_owner);
        _notary.addAccumulator(_accum, _remoteChainId, _isFast);

        hoax(_owner);
        _notary.grantAttesterRole(_remoteChainId, _attester);

        vm.mockCall(
            _accum,
            abi.encodeWithSelector(IAccumulator.sealPacket.selector),
            abi.encode(_root, _packetId)
        );

        bytes32 digest = keccak256(
            abi.encode(_chainId, _accum, _packetId, _root)
        );
<<<<<<< HEAD
        (uint8 sigV, bytes32 sigR, bytes32 sigS) = vm.sign(
            _attesterPrivateKey,
            digest
        );

        hoax(_attester);
        _notary.submitSignature(sigV, sigR, sigS, _accum);
=======

        hoax(_signer);
        _notary.submitSignature(_accum, _getSignature(digest));
>>>>>>> 8c55879a

        bytes32 altDigest = keccak256(
            abi.encode(_chainId, _accum, _packetId, _altRoot)
        );
<<<<<<< HEAD
        (uint8 altSigV, bytes32 altSigR, bytes32 altSigS) = vm.sign(
            _attesterPrivateKey,
            altDigest
        );
=======
>>>>>>> 8c55879a

        hoax(_raju);
        _notary.challengeSignature(
            _accum,
            _altRoot,
            _packetId,
            _getSignature(altDigest)
        );
    }

    function testSubmitRemoteRoot() external {
        bytes32 digest = keccak256(
            abi.encode(_remoteChainId, _accum, _packetId, _root)
        );
<<<<<<< HEAD
        (uint8 sigV, bytes32 sigR, bytes32 sigS) = vm.sign(
            _attesterPrivateKey,
            digest
        );

=======
>>>>>>> 8c55879a
        hoax(_owner);
        _notary.grantAttesterRole(_remoteChainId, _attester);

        hoax(_raju);
        _notary.submitRemoteRoot(
            _remoteChainId,
            _accum,
            _packetId,
            _root,
            _getSignature(digest)
        );

        assertEq(
            _notary.getRemoteRoot(_remoteChainId, _accum, _packetId),
            _root
        );
    }

    function testSubmitRemoteRootWithoutRole() external {
        bytes32 digest = keccak256(
            abi.encode(_remoteChainId, _accum, _packetId, _root)
        );
<<<<<<< HEAD
        (uint8 sigV, bytes32 sigR, bytes32 sigS) = vm.sign(
            _attesterPrivateKey,
            digest
        );
=======
>>>>>>> 8c55879a

        hoax(_raju);
        vm.expectRevert(INotary.InvalidAttester.selector);
        _notary.submitRemoteRoot(
            _remoteChainId,
            _accum,
            _packetId,
            _root,
            _getSignature(digest)
        );
    }

    function _getSignature(bytes32 digest) internal returns (bytes memory sig) {
        (uint8 sigV, bytes32 sigR, bytes32 sigS) = vm.sign(
            _signerPrivateKey,
            digest
        );

        sig = new bytes(65);
        bytes1 v32 = bytes1(sigV);

        assembly {
            mstore(add(sig, 96), v32)
            mstore(add(sig, 32), sigR)
            mstore(add(sig, 64), sigS)
        }
    }
}<|MERGE_RESOLUTION|>--- conflicted
+++ resolved
@@ -24,13 +24,9 @@
     SignatureVerifier _sigVerifier;
 
     function setUp() external {
-<<<<<<< HEAD
         _attester = vm.addr(_attesterPrivateKey);
-=======
-        _signer = vm.addr(_signerPrivateKey);
         _sigVerifier = new SignatureVerifier();
 
->>>>>>> 8c55879a
         hoax(_owner);
         _notary = new AdminNotary(_chainId, address(_sigVerifier));
     }
@@ -42,49 +38,27 @@
 
     function testAddBond() external {
         uint256 amount = 100e18;
-<<<<<<< HEAD
         hoax(_attester);
-        vm.expectRevert(Notary.Restricted.selector);
-=======
-        hoax(_signer);
         vm.expectRevert(AdminNotary.Restricted.selector);
->>>>>>> 8c55879a
         _notary.addBond{value: amount}();
     }
 
     function testReduceAmount() external {
         uint256 reduceAmount = 10e18;
-<<<<<<< HEAD
         hoax(_attester);
-        vm.expectRevert(Notary.Restricted.selector);
+        vm.expectRevert(AdminNotary.Restricted.selector);
         _notary.reduceBond(reduceAmount);
     }
 
-    function testUnbondattester() external {
+    function testUnbondAttester() external {
         hoax(_attester);
-        vm.expectRevert(Notary.Restricted.selector);
+        vm.expectRevert(AdminNotary.Restricted.selector);
         _notary.unbondAttester();
     }
 
     function testClaimBond() external {
         hoax(_attester);
-        vm.expectRevert(Notary.Restricted.selector);
-=======
-        hoax(_signer);
         vm.expectRevert(AdminNotary.Restricted.selector);
-        _notary.reduceBond(reduceAmount);
-    }
-
-    function testUnbondSigner() external {
-        hoax(_signer);
-        vm.expectRevert(AdminNotary.Restricted.selector);
-        _notary.unbondSigner();
-    }
-
-    function testClaimBond() external {
-        hoax(_signer);
-        vm.expectRevert(AdminNotary.Restricted.selector);
->>>>>>> 8c55879a
         _notary.claimBond();
     }
 
@@ -104,19 +78,9 @@
         bytes32 digest = keccak256(
             abi.encode(_chainId, _accum, _packetId, _root)
         );
-<<<<<<< HEAD
-        (uint8 sigV, bytes32 sigR, bytes32 sigS) = vm.sign(
-            _attesterPrivateKey,
-            digest
-        );
 
         hoax(_attester);
-        _notary.submitSignature(sigV, sigR, sigS, _accum);
-=======
-
-        hoax(_signer);
         _notary.submitSignature(_accum, _getSignature(digest));
->>>>>>> 8c55879a
     }
 
     function testChallengeSignature() external {
@@ -135,30 +99,13 @@
         bytes32 digest = keccak256(
             abi.encode(_chainId, _accum, _packetId, _root)
         );
-<<<<<<< HEAD
-        (uint8 sigV, bytes32 sigR, bytes32 sigS) = vm.sign(
-            _attesterPrivateKey,
-            digest
-        );
 
         hoax(_attester);
-        _notary.submitSignature(sigV, sigR, sigS, _accum);
-=======
-
-        hoax(_signer);
         _notary.submitSignature(_accum, _getSignature(digest));
->>>>>>> 8c55879a
 
         bytes32 altDigest = keccak256(
             abi.encode(_chainId, _accum, _packetId, _altRoot)
         );
-<<<<<<< HEAD
-        (uint8 altSigV, bytes32 altSigR, bytes32 altSigS) = vm.sign(
-            _attesterPrivateKey,
-            altDigest
-        );
-=======
->>>>>>> 8c55879a
 
         hoax(_raju);
         _notary.challengeSignature(
@@ -173,14 +120,6 @@
         bytes32 digest = keccak256(
             abi.encode(_remoteChainId, _accum, _packetId, _root)
         );
-<<<<<<< HEAD
-        (uint8 sigV, bytes32 sigR, bytes32 sigS) = vm.sign(
-            _attesterPrivateKey,
-            digest
-        );
-
-=======
->>>>>>> 8c55879a
         hoax(_owner);
         _notary.grantAttesterRole(_remoteChainId, _attester);
 
@@ -203,13 +142,6 @@
         bytes32 digest = keccak256(
             abi.encode(_remoteChainId, _accum, _packetId, _root)
         );
-<<<<<<< HEAD
-        (uint8 sigV, bytes32 sigR, bytes32 sigS) = vm.sign(
-            _attesterPrivateKey,
-            digest
-        );
-=======
->>>>>>> 8c55879a
 
         hoax(_raju);
         vm.expectRevert(INotary.InvalidAttester.selector);
@@ -224,7 +156,7 @@
 
     function _getSignature(bytes32 digest) internal returns (bytes memory sig) {
         (uint8 sigV, bytes32 sigR, bytes32 sigS) = vm.sign(
-            _signerPrivateKey,
+            _attesterPrivateKey,
             digest
         );
 
