// SPDX-License-Identifier: UNLICENSED
pragma solidity ^0.8.0;

import "./Setup.t.sol";

contract SocketTest is Setup {
    uint256 constant srcChainSlug_ = 1;
    uint256 constant dstChainSlug = 2;
    string constant integrationType = "FAST";
    bytes32 private constant EXECUTOR_ROLE = keccak256("EXECUTOR");

    uint256 msgGasLimit = 130000;

    function setUp() external {
        uint256[] memory attesters = new uint256[](1);
        attesters[0] = _attesterPrivateKey;

        _a = _deployContractsOnSingleChain(srcChainSlug_, dstChainSlug);
    }

    function testAddConfig() external {
        hoax(_socketOwner);
        _a.socket__.addConfig(
            dstChainSlug,
            address(_a.fastAccum__),
            address(_a.deaccum__),
            address(_a.verifier__),
            integrationType
        );

        (address accum, address deaccum, address verifier) = _a
            .socket__
            .getConfigs(dstChainSlug, integrationType);

        assertEq(accum, address(_a.fastAccum__));
        assertEq(deaccum, address(_a.deaccum__));
        assertEq(verifier, address(_a.verifier__));

        hoax(_socketOwner);
        vm.expectRevert(SocketConfig.ConfigExists.selector);
        _a.socket__.addConfig(
            dstChainSlug,
            address(_a.fastAccum__),
            address(_a.deaccum__),
            address(_a.verifier__),
            integrationType
        );
    }

    function testSetPlugConfig() external {
        hoax(_raju);
<<<<<<< HEAD
        vm.expectRevert(SocketConfig.InvalidIntegrationType.selector);
        _a.socket__.setPlugConfig(dstChainSlug, _raju, integrationType);
=======
        vm.expectRevert(ISocket.InvalidIntegrationType.selector);
        _a.socket__.setPlugConfig(
            dstChainSlug,
            _raju,
            integrationType,
            integrationType
        );
>>>>>>> 76b80e10

        _a.socket__.addConfig(
            dstChainSlug,
            address(_a.fastAccum__),
            address(_a.deaccum__),
            address(_a.verifier__),
            integrationType
        );

        hoax(_raju);
        _a.socket__.setPlugConfig(
            dstChainSlug,
            _raju,
            integrationType,
            integrationType
        );

        (
            address accum,
            address deaccum,
            address verifier,
            address remotePlug,

        ) = _a.socket__.getPlugConfig(dstChainSlug, _raju);

        assertEq(accum, address(_a.fastAccum__));
        assertEq(deaccum, address(_a.deaccum__));
        assertEq(verifier, address(_a.verifier__));
        assertEq(remotePlug, _raju);
    }

    function testSetHasher() external {
        address newHasher = address(1000);

        hoax(_raju);
        vm.expectRevert(Ownable.OnlyOwner.selector);
        _a.socket__.setHasher(newHasher);

        hoax(_socketOwner);
        _a.socket__.setHasher(newHasher);
        assertEq(address(_a.socket__.hasher()), newHasher);
    }

    function testSetVault() external {
        address newVault = address(1000);

        hoax(_raju);
        vm.expectRevert(Ownable.OnlyOwner.selector);
        _a.socket__.setVault(newVault);

        hoax(_socketOwner);
        _a.socket__.setVault(newVault);
        assertEq(address(_a.socket__.vault()), newVault);
    }

    function testGrantExecutorRole() external {
        hoax(_raju);
        vm.expectRevert(Ownable.OnlyOwner.selector);
        _a.socket__.grantExecutorRole(_attester);

        hoax(_socketOwner);
        _a.socket__.grantExecutorRole(_attester);

        assertTrue(_a.socket__.hasRole(EXECUTOR_ROLE, _attester));
    }

    function testRevokeExecutorRole() external {
        hoax(_raju);
        vm.expectRevert(Ownable.OnlyOwner.selector);
        _a.socket__.revokeExecutorRole(_attester);

        hoax(_socketOwner);
        _a.socket__.grantExecutorRole(_attester);
        hoax(_socketOwner);
        _a.socket__.revokeExecutorRole(_attester);

        assertFalse(_a.socket__.hasRole(EXECUTOR_ROLE, _attester));
    }

    function testOutboundWithoutConfig() external {
        // should revert if no config set
        vm.expectRevert();
        _a.socket__.outbound(dstChainSlug, msgGasLimit, bytes("payload"));
    }
}<|MERGE_RESOLUTION|>--- conflicted
+++ resolved
@@ -49,18 +49,13 @@
 
     function testSetPlugConfig() external {
         hoax(_raju);
-<<<<<<< HEAD
         vm.expectRevert(SocketConfig.InvalidIntegrationType.selector);
-        _a.socket__.setPlugConfig(dstChainSlug, _raju, integrationType);
-=======
-        vm.expectRevert(ISocket.InvalidIntegrationType.selector);
         _a.socket__.setPlugConfig(
             dstChainSlug,
             _raju,
             integrationType,
             integrationType
         );
->>>>>>> 76b80e10
 
         _a.socket__.addConfig(
             dstChainSlug,
@@ -83,6 +78,7 @@
             address deaccum,
             address verifier,
             address remotePlug,
+            ,
 
         ) = _a.socket__.getPlugConfig(dstChainSlug, _raju);
 
