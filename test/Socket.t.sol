// SPDX-License-Identifier: UNLICENSED
pragma solidity ^0.8.0;

import "./Setup.t.sol";

contract SocketTest is Setup {
    uint256 constant srcChainSlug_ = 1;
    uint256 constant dstChainSlug = 2;
    string constant integrationType = "FAST";
    bytes32 private constant EXECUTOR_ROLE = keccak256("EXECUTOR");

    uint256 msgGasLimit = 130000;

    function setUp() external {
        uint256[] memory attesters = new uint256[](1);
        attesters[0] = _attesterPrivateKey;

        _a = _deployContractsOnSingleChain(srcChainSlug_, dstChainSlug);
    }

    function testAddConfig() external {
        hoax(_socketOwner);
        _a.socket__.addConfig(
            dstChainSlug,
            address(_a.fastAccum__),
            address(_a.deaccum__),
            address(_a.verifier__),
            integrationType
        );

        (address accum, address deaccum, address verifier) = _a
            .socket__
            .getConfigs(dstChainSlug, integrationType);

        assertEq(accum, address(_a.fastAccum__));
        assertEq(deaccum, address(_a.deaccum__));
        assertEq(verifier, address(_a.verifier__));

        hoax(_socketOwner);
        vm.expectRevert(SocketConfig.ConfigExists.selector);
        _a.socket__.addConfig(
            dstChainSlug,
            address(_a.fastAccum__),
            address(_a.deaccum__),
            address(_a.verifier__),
            integrationType
        );
    }

    function testSetPlugConfig() external {
        hoax(_raju);
        vm.expectRevert(SocketConfig.InvalidIntegrationType.selector);
        _a.socket__.setPlugConfig(
            dstChainSlug,
            _raju,
            integrationType,
            integrationType
        );

        _a.socket__.addConfig(
            dstChainSlug,
            address(_a.fastAccum__),
            address(_a.deaccum__),
            address(_a.verifier__),
            integrationType
        );

        hoax(_raju);
        _a.socket__.setPlugConfig(
            dstChainSlug,
            _raju,
            integrationType,
            integrationType
        );

        (
            address accum,
            address deaccum,
            address verifier,
            address remotePlug,
            ,

        ) = _a.socket__.getPlugConfig(dstChainSlug, _raju);

        assertEq(accum, address(_a.fastAccum__));
        assertEq(deaccum, address(_a.deaccum__));
        assertEq(verifier, address(_a.verifier__));
        assertEq(remotePlug, _raju);
    }

    function testSetHasher() external {
        address newHasher = address(1000);

        hoax(_raju);
        vm.expectRevert(Ownable.OnlyOwner.selector);
        _a.socket__.setHasher(newHasher);

        hoax(_socketOwner);
        _a.socket__.setHasher(newHasher);
        assertEq(address(_a.socket__._hasher__()), newHasher);
    }

<<<<<<< HEAD
=======
    function testSetVault() external {
        address newVault = address(1000);

        hoax(_raju);
        vm.expectRevert(Ownable.OnlyOwner.selector);
        _a.socket__.setVault(newVault);

        hoax(_socketOwner);
        _a.socket__.setVault(newVault);
        assertEq(address(_a.socket__._vault__()), newVault);
    }

>>>>>>> c73ce621
    function testGrantExecutorRole() external {
        hoax(_raju);
        vm.expectRevert(Ownable.OnlyOwner.selector);
        _a.socket__.grantExecutorRole(_attester);

        hoax(_socketOwner);
        _a.socket__.grantExecutorRole(_attester);

        assertTrue(_a.socket__.hasRole(EXECUTOR_ROLE, _attester));
    }

    function testRevokeExecutorRole() external {
        hoax(_raju);
        vm.expectRevert(Ownable.OnlyOwner.selector);
        _a.socket__.revokeExecutorRole(_attester);

        hoax(_socketOwner);
        _a.socket__.grantExecutorRole(_attester);
        hoax(_socketOwner);
        _a.socket__.revokeExecutorRole(_attester);

        assertFalse(_a.socket__.hasRole(EXECUTOR_ROLE, _attester));
    }

    function testOutboundWithoutConfig() external {
        // should revert if no config set
        vm.expectRevert();
        _a.socket__.outbound(dstChainSlug, msgGasLimit, bytes("payload"));
    }
}<|MERGE_RESOLUTION|>--- conflicted
+++ resolved
@@ -100,21 +100,6 @@
         assertEq(address(_a.socket__._hasher__()), newHasher);
     }
 
-<<<<<<< HEAD
-=======
-    function testSetVault() external {
-        address newVault = address(1000);
-
-        hoax(_raju);
-        vm.expectRevert(Ownable.OnlyOwner.selector);
-        _a.socket__.setVault(newVault);
-
-        hoax(_socketOwner);
-        _a.socket__.setVault(newVault);
-        assertEq(address(_a.socket__._vault__()), newVault);
-    }
-
->>>>>>> c73ce621
     function testGrantExecutorRole() external {
         hoax(_raju);
         vm.expectRevert(Ownable.OnlyOwner.selector);
