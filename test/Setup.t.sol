--- conflicted
+++ resolved
@@ -69,11 +69,7 @@
     uint256 internal _optimisticTimeoutInSeconds = 1;
 
     uint256 internal _slowCapacitorWaitTime = 300;
-<<<<<<< HEAD
     uint256 internal _minMsgGasLimit = 30548;
-=======
-    uint256 internal _msgGasLimit = 30548;
->>>>>>> 1a4f19dd
     uint256 internal _sealGasLimit = 150000;
     uint128 internal _transmissionFees = 350000000000;
     uint128 internal _executionFees = 110000000000;
@@ -116,11 +112,7 @@
         bytes32 packetId_;
         uint256 proposalCount_;
         bytes32 msgId_;
-<<<<<<< HEAD
         uint256 minMsgGasLimit_;
-=======
-        uint256 msgGasLimit_;
->>>>>>> 1a4f19dd
         bytes32 executionParams_;
         uint256 executionFee_;
         bytes32 packedMessage_;
@@ -562,11 +554,7 @@
 
         cc_.transmitManager__ = new TransmitManager(
             cc_.sigVerifier__,
-<<<<<<< HEAD
             cc_.socket__,
-=======
-            address(cc_.executionManager__),
->>>>>>> 1a4f19dd
             deployer_,
             cc_.chainSlug
         );
@@ -804,16 +792,9 @@
         ISocket.MessageDetails memory msgDetails = ISocket.MessageDetails(
             executionParams.msgId_,
             executionParams.executionFee_,
-<<<<<<< HEAD
             executionParams.minMsgGasLimit_,
             executionParams.executionParams_,
             executionParams.payload_
-=======
-            executionParams.msgGasLimit_,
-            executionParams.executionParams_,
-            executionParams.payload_,
-            executionParams.proof_
->>>>>>> 1a4f19dd
         );
 
         bytes memory sig = _createSignature(
@@ -821,11 +802,7 @@
             executorPrivateKey_
         );
 
-<<<<<<< HEAD
         (uint8 paramType, uint248 paramValue) = _decodeExecutionParams(
-=======
-        (uint8 paramType, uint248 paramValue) = _decodeexecutionParams(
->>>>>>> 1a4f19dd
             executionParams.executionParams_
         );
 
@@ -901,11 +878,7 @@
             );
     }
 
-<<<<<<< HEAD
     function _decodeExecutionParams(
-=======
-    function _decodeexecutionParams(
->>>>>>> 1a4f19dd
         bytes32 executionParams_
     ) internal pure returns (uint8 paramType, uint248 paramValue) {
         paramType = uint8(uint256(executionParams_) >> 248);
@@ -913,22 +886,6 @@
     }
 
     function test() external {
-<<<<<<< HEAD
-        initialize();
-        uint256[] memory transmitterPrivateKeys = new uint256[](1);
-        transmitterPrivateKeys[0] = _transmitterPrivateKey;
-
-        aTestChain.chainSlug = uint32(10);
-        uint32 bTestChainSlug = uint32(20);
-
-        _deployContractsOnSingleChain(
-            aTestChain,
-            bTestChainSlug,
-            isExecutionOpen,
-            transmitterPrivateKeys
-        );
-=======
         assert(true);
->>>>>>> 1a4f19dd
     }
 }