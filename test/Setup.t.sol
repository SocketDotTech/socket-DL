--- conflicted
+++ resolved
@@ -232,13 +232,8 @@
         vm.startPrank(deployer_);
         cc_.socket__.registerSwitchBoard(
             switchBoardAddress_,
-<<<<<<< HEAD
-            remoteChainSlug_,
-            capacitorType_
-=======
             uint32(remoteChainSlug_),
-            uint32(_capacitorType)
->>>>>>> 51bd33fd
+            uint32(capacitorType_)
         );
 
         scc_.siblingChainSlug = remoteChainSlug_;
