--- conflicted
+++ resolved
@@ -345,32 +345,17 @@
         bytes memory payload_,
         bytes memory proof_
     ) internal {
-<<<<<<< HEAD
-        ISocket.VerificationParams memory vParams = ISocket.VerificationParams(
-            srcChainSlug,
-            packetId_,
-            proof_
-        );
-
-        ISocket.ExecutionParams memory eParams = ISocket.ExecutionParams(
-=======
         hoax(_executor);
 
         ISocket.MessageDetails memory msgDetails = ISocket.MessageDetails(
             msgId_,
->>>>>>> 6ff7f9ac
             executionFee_,
             msgGasLimit_,
             payload_,
             proof_
         );
 
-<<<<<<< HEAD
-        hoax(_executor);
-        dst_.socket__.execute(msgId_, remotePlug_, vParams, eParams);
-=======
         dst_.socket__.execute(packetId_, remotePlug_, msgDetails);
->>>>>>> 6ff7f9ac
     }
 
     function _packMessageId(
