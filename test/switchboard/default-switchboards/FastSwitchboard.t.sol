--- conflicted
+++ resolved
@@ -197,15 +197,11 @@
             abi.encode(
                 TRIP_PROPOSAL_SIG_IDENTIFIER,
                 address(fastSwitchboard),
-<<<<<<< HEAD
-                packetId,
-                proposalCount,
-=======
->>>>>>> ae5bc13b
+                _a.chainSlug,
                 _b.chainSlug,
                 fastSwitchboard.nextNonce(_watcher),
                 packetId,
-                proposalId
+                proposalCount
             )
         );
         bytes memory sig = _createSignature(digest, _watcherPrivateKey);
@@ -409,15 +405,11 @@
             abi.encode(
                 TRIP_PROPOSAL_SIG_IDENTIFIER,
                 address(fastSwitchboard),
-<<<<<<< HEAD
-                packetId,
-                proposalCount,
-=======
->>>>>>> ae5bc13b
+                _a.chainSlug,
                 _b.chainSlug,
                 fastSwitchboard.nextNonce(_watcher),
                 packetId,
-                proposalId
+                proposalCount
             )
         );
         bytes memory sig = _createSignature(digest, _watcherPrivateKey);
