--- conflicted
+++ resolved
@@ -136,19 +136,6 @@
         (uint128 totalExecutionFees, uint128 totalTransmissionFees) = _a
             .executionManager__
             .totalTransmissionExecutionFees(_b.chainSlug);
-<<<<<<< HEAD
-        console.log(totalExecutionFees);
-        console.log(totalTransmissionFees);
-        // console.log(_a.executionManager__.totalTransmissionExecutionFees());
-        // console.log(_a.executionManager__.totalTransmitionFees());
-        console.log(
-            _a.executionManager__.totalSwitchboardFees(
-                address(_a.configs__[0].switchboard__),
-                _b.chainSlug
-            )
-        );
-=======
->>>>>>> 4c4c04f4
     }
 
     function testOutboundFromSocketSrc() external {
