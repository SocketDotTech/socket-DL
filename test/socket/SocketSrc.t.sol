--- conflicted
+++ resolved
@@ -146,17 +146,13 @@
                 );
 
             vm.expectEmit(false, false, false, true);
-<<<<<<< HEAD
-            emit Sealed(_transmitter, packetId_, root_, sig_);
-=======
-            emit PacketVerifiedAndSealed(
+            emit Sealed(
                 _transmitter,
                 packetId_,
                 DEFAULT_BATCH_LENGTH,
                 root_,
                 sig_
             );
->>>>>>> 22bae88c
 
             _sealOnSrc(_a, capacitor, DEFAULT_BATCH_LENGTH, sig_);
         }
