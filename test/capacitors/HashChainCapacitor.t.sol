// SPDX-License-Identifier: GPL-3.0-only
pragma solidity ^0.8.0;

import "../Setup.t.sol";

contract HashChainCapacitorTest is Setup {
    address immutable _socket = address(uint160(c++));

    bytes32 immutable _message_0 = bytes32(c++);
    bytes32 immutable _message_1 = bytes32(c++);
    bytes32 immutable _message_2 = bytes32(c++);
    bytes32[] internal roots;

    HashChainCapacitor _hcCapacitor;
    HashChainDecapacitor _hcDecapacitor;

    function setUp() external {
<<<<<<< HEAD
        hoax(_owner);
        _hcCapacitor = new HashChainCapacitor(
            _socket,
            _owner,
            DEFAULT_BATCH_LENGTH
        );
        _hcDecapacitor = new HashChainDecapacitor(_owner);
=======
        initialise();

        hoax(_socketOwner);
        _hcCapacitor = new HashChainCapacitor(_socket, _socketOwner);
        _hcDecapacitor = new HashChainDecapacitor(_socketOwner);
>>>>>>> 0dc18ba1
    }

    function testSetUp() external {
        assertEq(_hcCapacitor.owner(), _socketOwner, "Owner not set");
        assertTrue(_hcCapacitor.socket() == _socket, "Socket role not set");
        _assertPacketById(bytes32(0), 0);
        _assertPacketToBeSealed(bytes32(0), 0);
    }

    function testAddMessage() external {
        _addPackedMessage(_message_0);
        _assertPacketById(_message_0, 0);
        _assertPacketToBeSealed(_message_0, 0);
    }

    function testSealPacket() external {
        vm.expectRevert(HashChainCapacitor.InsufficentMessageLength.selector);
        _sealPacket(1);

        _addPackedMessage(_message_0);

        _sealPacket(1);
        _assertPacketById(_message_0, 0);
        _assertPacketById(bytes32(0), 1);
        _assertNextPacket(bytes32(0), 1);
    }

    function testAddWithoutSeal() external {
        _addPackedMessage(_message_0);
        _addPackedMessage(_message_1);
    }

    function testAddMessageMultiple() external {
        _addPackedMessage(_message_0);
        _addPackedMessage(_message_1);
        _addPackedMessage(_message_2);

        assertEq(_hcCapacitor.getLatestPacketCount(), 0);
        (, uint256 packetToSeal) = _hcCapacitor.getNextPacketToBeSealed();
        assertEq(packetToSeal, 0);

        _sealPacket(3);
        (, packetToSeal) = _hcCapacitor.getNextPacketToBeSealed();
        assertEq(packetToSeal, 1);

        bytes32 hashedRoot = keccak256(abi.encode(bytes32(0), _message_0));

        hashedRoot = keccak256(abi.encode(hashedRoot, _message_1));

        hashedRoot = keccak256(abi.encode(hashedRoot, _message_2));

        bytes32 root = _hcCapacitor.getRootByCount(uint64(0));
        assertEq(root, hashedRoot);

        roots.push(_message_0);
        roots.push(_message_1);
        roots.push(_message_2);
        bytes memory proof = abi.encode(roots);
        assertTrue(
            _hcDecapacitor.verifyMessageInclusion(hashedRoot, _message_0, proof)
        );
        assertTrue(
            _hcDecapacitor.verifyMessageInclusion(hashedRoot, _message_1, proof)
        );
        assertTrue(
            _hcDecapacitor.verifyMessageInclusion(hashedRoot, _message_2, proof)
        );
    }

    function testAddMessageByRaju() external {
        vm.expectRevert(
            abi.encodeWithSelector(BaseCapacitor.OnlySocket.selector)
        );
        hoax(_raju);
        _hcCapacitor.addPackedMessage(_message_0);
    }

    function testSealPacketByRaju() external {
        _addPackedMessage(_message_0);
        vm.expectRevert(
            abi.encodeWithSelector(BaseCapacitor.OnlySocket.selector)
        );
        hoax(_raju);
        _hcCapacitor.sealPacket(DEFAULT_BATCH_LENGTH);
    }

    function testCapacitorRescueNativeFunds() public {
        uint256 amount = 1e18;
        hoax(_socketOwner);
        _rescueNative(
            address(_hcCapacitor),
            NATIVE_TOKEN_ADDRESS,
            _fundRescuer,
            amount
        );
    }

    function testDecapacitorRescueNativeFunds() public {
        uint256 amount = 1e18;
        hoax(_socketOwner);
        _rescueNative(
            address(_hcDecapacitor),
            NATIVE_TOKEN_ADDRESS,
            _fundRescuer,
            amount
        );
    }

    function _assertPacketToBeSealed(bytes32, uint256 packetId_) private {
        (, uint256 packetId) = _hcCapacitor.getNextPacketToBeSealed();
        assertEq(packetId, packetId_, "packetId Invalid");
    }

    function _assertNextPacket(bytes32 root_, uint256 packetId_) private {
        uint64 nextPacketId = uint64(_hcCapacitor.getLatestPacketCount() + 1);
        bytes32 root = _hcCapacitor.getRootByCount(nextPacketId);
        assertEq(root, root_, "Root Invalid");
        assertEq(nextPacketId, packetId_, "packetId Invalid");
    }

    function _assertPacketById(bytes32 root_, uint64 packetCount_) private {
        bytes32 root = _hcCapacitor.getRootByCount(packetCount_);
        bytes32 packedRoot = root_;
        if (root != bytes32(0))
            packedRoot = keccak256(abi.encode(bytes32(0), root_));
        assertEq(root, packedRoot, "Root Invalid");
    }

    function _addPackedMessage(bytes32 packedMessage) private {
        hoax(_socket);
        _hcCapacitor.addPackedMessage(packedMessage);
    }

    function _sealPacket(
        uint256 batchSize
    ) private returns (bytes32 root, uint256 packetId) {
        hoax(_socket);
        (root, packetId) = _hcCapacitor.sealPacket(batchSize);
    }
}<|MERGE_RESOLUTION|>--- conflicted
+++ resolved
@@ -15,21 +15,15 @@
     HashChainDecapacitor _hcDecapacitor;
 
     function setUp() external {
-<<<<<<< HEAD
-        hoax(_owner);
-        _hcCapacitor = new HashChainCapacitor(
-            _socket,
-            _owner,
-            DEFAULT_BATCH_LENGTH
-        );
-        _hcDecapacitor = new HashChainDecapacitor(_owner);
-=======
         initialise();
 
         hoax(_socketOwner);
-        _hcCapacitor = new HashChainCapacitor(_socket, _socketOwner);
+        _hcCapacitor = new HashChainCapacitor(
+            _socket,
+            _socketOwner,
+            DEFAULT_BATCH_LENGTH
+        );
         _hcDecapacitor = new HashChainDecapacitor(_socketOwner);
->>>>>>> 0dc18ba1
     }
 
     function testSetUp() external {
