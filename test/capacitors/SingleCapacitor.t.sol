// SPDX-License-Identifier: GPL-3.0-only
pragma solidity ^0.8.0;

import "../Setup.t.sol";
import "../../contracts/capacitors/SingleCapacitor.sol";

contract SingleCapacitorTest is Setup {
    address immutable _socket = address(uint160(c++));
    bytes32 immutable _message_0 = bytes32(c++);
    bytes32 immutable _message_1 = bytes32(c++);
    bytes32 immutable _message_2 = bytes32(c++);

    SingleCapacitor _sa;
    SingleDecapacitor _sd;

    function setUp() external {
<<<<<<< HEAD
        hoax(_owner);
        _sa = new SingleCapacitor(_socket, _owner, 1);
=======
        initialise();

        hoax(_socketOwner);
        _sa = new SingleCapacitor(_socket, _socketOwner);
        _sd = new SingleDecapacitor(_socketOwner);
>>>>>>> 0dc18ba1
    }

    function testSingleCapacitorSetup() external {
        assertEq(_sa.owner(), _socketOwner, "Owner not set");

        assertTrue(_sa.socket() == _socket, "Socket role not set");

        _assertPacketById(bytes32(0), 0);
        _assertPacketToBeSealed(bytes32(0), 0);
    }

    function testAddMessage() external {
        _addPackedMessage(_message_0);
        _assertPacketById(_message_0, 0);
        _assertPacketToBeSealed(_message_0, 0);
    }

    function testSealPacket() external {
        vm.expectRevert(SingleCapacitor.NoPendingPacket.selector);
        _sealPacket();

        _addPackedMessage(_message_0);
        _sealPacket();
        _assertPacketById(_message_0, 0);
        _assertPacketById(bytes32(0), 1);
        _assertNextPacket(bytes32(0), 1);
    }

    function testAddWithoutSeal() external {
        _addPackedMessage(_message_0);
        _addPackedMessage(_message_1);
    }

    function testAddMessageMultiple() external {
        _addPackedMessage(_message_0);
        _addPackedMessage(_message_1);
        _addPackedMessage(_message_2);

        assertEq(_sa.getLatestPacketCount(), 2);
        (, uint256 packetToSeal) = _sa.getNextPacketToBeSealed();
        assertEq(packetToSeal, 0);

        // message_0
        _sealPacket();
        (, packetToSeal) = _sa.getNextPacketToBeSealed();
        assertEq(packetToSeal, 1);

        // message_1
        _sealPacket();
        (, packetToSeal) = _sa.getNextPacketToBeSealed();
        assertEq(packetToSeal, 2);

        // message_2
        (bytes32 root, uint256 packetId) = _sealPacket();
        (, packetToSeal) = _sa.getNextPacketToBeSealed();
        assertEq(packetToSeal, 3);

        assertEq(root, _message_2);
        assertEq(packetId, 2);

        _assertPacketById(_message_0, 0);
        _assertPacketById(_message_1, 1);
        _assertPacketById(_message_2, 2);

        _assertPacketById(bytes32(0), 3);
        _assertNextPacket(bytes32(0), 3);
    }

    function testAddMessageByRaju() external {
        vm.expectRevert(
            abi.encodeWithSelector(BaseCapacitor.OnlySocket.selector)
        );
        hoax(_raju);
        _sa.addPackedMessage(_message_0);
    }

    function testSealPacketByRaju() external {
        _addPackedMessage(_message_0);
        vm.expectRevert(
            abi.encodeWithSelector(BaseCapacitor.OnlySocket.selector)
        );
        hoax(_raju);
        _sa.sealPacket(0);
    }

    function testCapacitorRescueNativeFunds() public {
        uint256 amount = 1e18;
        hoax(_socketOwner);
        _rescueNative(address(_sa), NATIVE_TOKEN_ADDRESS, _fundRescuer, amount);
    }

    function testDecapacitorRescueNativeFunds() public {
        uint256 amount = 1e18;
        hoax(_socketOwner);
        _rescueNative(address(_sd), NATIVE_TOKEN_ADDRESS, _fundRescuer, amount);
    }

    function _assertPacketToBeSealed(bytes32 root_, uint256 packetId_) private {
        (bytes32 root, uint256 packetId) = _sa.getNextPacketToBeSealed();
        assertEq(root, root_, "Root Invalid");
        assertEq(packetId, packetId_, "packetId Invalid");
    }

    function _assertNextPacket(bytes32 root_, uint256 packetId_) private {
        uint64 nextPacketId = uint64(_sa.getLatestPacketCount() + 1);
        bytes32 root = _sa.getRootByCount(nextPacketId);
        assertEq(root, root_, "Root Invalid");
        assertEq(nextPacketId, packetId_, "packetId Invalid");
    }

    function _assertPacketById(bytes32 root_, uint64 packetId_) private {
        bytes32 root = _sa.getRootByCount(packetId_);
        assertEq(root, root_, "Root Invalid");
    }

    function _addPackedMessage(bytes32 packedMessage) private {
        hoax(_socket);
        _sa.addPackedMessage(packedMessage);
    }

    function _sealPacket() private returns (bytes32 root, uint256 packetId) {
        hoax(_socket);
        (root, packetId) = _sa.sealPacket(0);
    }
}<|MERGE_RESOLUTION|>--- conflicted
+++ resolved
@@ -14,16 +14,11 @@
     SingleDecapacitor _sd;
 
     function setUp() external {
-<<<<<<< HEAD
-        hoax(_owner);
-        _sa = new SingleCapacitor(_socket, _owner, 1);
-=======
         initialise();
 
         hoax(_socketOwner);
         _sa = new SingleCapacitor(_socket, _socketOwner);
         _sd = new SingleDecapacitor(_socketOwner);
->>>>>>> 0dc18ba1
     }
 
     function testSingleCapacitorSetup() external {
