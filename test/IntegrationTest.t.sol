--- conflicted
+++ resolved
@@ -59,11 +59,7 @@
                     _minMsgGasLimit,
                     100,
                     bytes32(0),
-<<<<<<< HEAD
-                    bytes32(0),
-=======
                     _transmissionParams,
->>>>>>> ce4b9839
                     _b.chainSlug,
                     address(_a.transmitManager__)
                 );
@@ -201,12 +197,7 @@
     //             _minMsgGasLimit,
     //             100,
     //             bytes32(0),
-<<<<<<< HEAD
-    // bytes32(0),
-=======
     // _transmissionParams,
-
->>>>>>> ce4b9839
     //             _a.chainSlug
     //         );
 
