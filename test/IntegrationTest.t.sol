// SPDX-License-Identifier: UNLICENSED
pragma solidity ^0.8.0;

import "./Setup.t.sol";
import "../contracts/examples/Counter.sol";

contract HappyTest is Setup {
    Counter srcCounter__;
    Counter dstCounter__;

    uint256 addAmount = 100;
    uint256 subAmount = 40;
    bool isFast = true;

    event ExecutionSuccess(uint256 msgId);
    event ExecutionFailed(uint256 msgId, string result);
    event ExecutionFailedBytes(uint256 msgId, bytes result);

    function setUp() external {
        uint256[] memory transmitterPivateKeys = new uint256[](1);
        transmitterPivateKeys[0] = _transmitterPrivateKey;

        _dualChainSetup(transmitterPivateKeys);
        _deployPlugContracts();
        _configPlugContracts(isFast);
    }

    function testRemoteAddFromAtoB() external {
        uint256 amount = 100;
        bytes memory payload = abi.encode(keccak256("OP_ADD"), amount);
        bytes memory proof = abi.encode(0);

        uint256 index = isFast ? 0 : 1;
        address capacitor = address(_a.configs__[index].capacitor__);

        uint256 executionFee;
        {
<<<<<<< HEAD
            (
                uint256 switchboardFees,
                uint256 verificationFee
            ) = SwitchboardBase(address(_a.configs__[index].switchboard__))
                    .getMinFees(_b.chainSlug);
=======
            uint256 switchboardFees = _a
                .configs__[index]
                .switchboard__
                .getMinFees(_msgGasLimit, _b.chainSlug);

            executionFee = _a.configs__[index].switchboard__.getExecutionFees(
                _msgGasLimit,
                _b.chainSlug
            );
>>>>>>> 2803477f

            uint256 socketFees = _a.transmitManager__.getMinFees(_b.chainSlug);
            executionFee = _a.executionManager__.getMinFees(
                _msgGasLimit,
                _b.chainSlug
            );

            hoax(_raju);
            srcCounter__.remoteAddOperation{
                value: switchboardFees +
                    socketFees +
                    verificationFee +
                    executionFee
            }(_b.chainSlug, amount, _msgGasLimit);
        }

        uint256 msgId = _packMessageId(_a.chainSlug, 0);
        uint256 packetId;
        {
            (
                bytes32 root_,
                uint256 packetId_,
                bytes memory sig_
            ) = _getLatestSignature(_a, capacitor, _b.chainSlug);

            _sealOnSrc(_a, capacitor, sig_);
            _proposeOnDst(_b, sig_, packetId_, root_);

            vm.expectEmit(true, false, false, false);
            emit ExecutionSuccess(msgId);

            packetId = packetId_;
        }

        _executePayloadOnDst(
            _a,
            _b,
            address(dstCounter__),
            packetId,
            msgId,
            _msgGasLimit,
            executionFee,
            payload,
            proof
        );

        assertEq(dstCounter__.counter(), amount);
        assertEq(srcCounter__.counter(), 0);
        assertTrue(_b.socket__.messageExecuted(msgId));

        vm.expectRevert(SocketDst.MessageAlreadyExecuted.selector);
        _executePayloadOnDst(
            _a,
            _b,
            address(dstCounter__),
            packetId,
            msgId,
            _msgGasLimit,
            executionFee,
            payload,
            proof
        );
    }

    function testRemoteAddFromBtoA() external {
        uint256 amount = 100;
        bytes memory payload = abi.encode(keccak256("OP_ADD"), amount);
        bytes memory proof = abi.encode(0);
        address capacitor = isFast
            ? address(_b.configs__[0].capacitor__)
            : address(_b.configs__[1].capacitor__);

        uint256 minFees = _b.transmitManager__.getMinFees(_a.chainSlug);

        hoax(_raju);
        dstCounter__.remoteAddOperation{value: minFees}(
            _a.chainSlug,
            amount,
            _msgGasLimit
        );

        (
            bytes32 root,
            uint256 packetId,
            bytes memory sig
        ) = _getLatestSignature(_b, capacitor, _a.chainSlug);

        uint256 msgId = _packMessageId(_b.chainSlug, 0);
        _sealOnSrc(_b, capacitor, sig);
        _proposeOnDst(_a, sig, packetId, root);

        _executePayloadOnDst(
            _b,
            _a,
            address(srcCounter__),
            packetId,
            msgId,
            _msgGasLimit,
            0,
            payload,
            proof
        );

        assertEq(srcCounter__.counter(), amount);
        assertEq(dstCounter__.counter(), 0);
    }

    function _deployPlugContracts() internal {
        vm.startPrank(_plugOwner);

        // deploy counters
        srcCounter__ = new Counter(address(_a.socket__));
        dstCounter__ = new Counter(address(_b.socket__));

        vm.stopPrank();
    }

    function _configPlugContracts(bool isFast_) internal {
        uint256 index = isFast_ ? 0 : 1;

        hoax(_plugOwner);
        srcCounter__.setSocketConfig(
            _b.chainSlug,
            address(dstCounter__),
            address(_a.configs__[index].switchboard__)
        );

        hoax(_plugOwner);
        dstCounter__.setSocketConfig(
            _a.chainSlug,
            address(srcCounter__),
            address(_b.configs__[index].switchboard__)
        );
    }

    function _attesterChecks(
        address capacitor
    ) internal returns (uint256 packetId, bytes32 root) {
        bytes memory sig;
        (root, packetId, sig) = _getLatestSignature(
            _a,
            capacitor,
            _b.chainSlug
        );
        _sealOnSrc(_a, capacitor, sig);
        _proposeOnDst(_b, sig, packetId, root);
    }
}<|MERGE_RESOLUTION|>--- conflicted
+++ resolved
@@ -35,23 +35,10 @@
 
         uint256 executionFee;
         {
-<<<<<<< HEAD
-            (
-                uint256 switchboardFees,
-                uint256 verificationFee
-            ) = SwitchboardBase(address(_a.configs__[index].switchboard__))
-                    .getMinFees(_b.chainSlug);
-=======
-            uint256 switchboardFees = _a
+            (uint256 switchboardFees, uint256 verificationFee) = _a
                 .configs__[index]
                 .switchboard__
-                .getMinFees(_msgGasLimit, _b.chainSlug);
-
-            executionFee = _a.configs__[index].switchboard__.getExecutionFees(
-                _msgGasLimit,
-                _b.chainSlug
-            );
->>>>>>> 2803477f
+                .getMinFees(_b.chainSlug);
 
             uint256 socketFees = _a.transmitManager__.getMinFees(_b.chainSlug);
             executionFee = _a.executionManager__.getMinFees(
