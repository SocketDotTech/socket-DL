--- conflicted
+++ resolved
@@ -123,13 +123,18 @@
         _a.sigVerifier__ = new SignatureVerifier();
         _b.sigVerifier__ = new SignatureVerifier();
 
-<<<<<<< HEAD
-        _a.notary__ = new AdminNotary(_a.chainId, 0, 0);
-        _b.notary__ = new AdminNotary(_b.chainId, 0, 0);
-=======
-        _a.notary__ = new AdminNotary(_a.chainId, address(_a.sigVerifier__));
-        _b.notary__ = new AdminNotary(_b.chainId, address(_b.sigVerifier__));
->>>>>>> 0dcbe2a9
+        _a.notary__ = new AdminNotary(
+            address(_a.sigVerifier__),
+            _a.chainId,
+            0,
+            0
+        );
+        _b.notary__ = new AdminNotary(
+            address(_b.sigVerifier__),
+            _b.chainId,
+            0,
+            0
+        );
 
         _a.socket__.setNotary(address(_a.notary__));
         _b.socket__.setNotary(address(_b.notary__));
