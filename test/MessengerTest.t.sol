--- conflicted
+++ resolved
@@ -12,27 +12,6 @@
 import "../src/utils/Hasher.sol";
 
 contract PingPongTest is Test {
-<<<<<<< HEAD
-    address constant _socketOwner = address(1);
-    address constant _counterOwner = address(2);
-    uint256 constant _signerPrivateKey = uint256(3);
-    address _signer;
-    address constant _raju = address(4);
-    address constant _pauser = address(5);
-    bytes32 public constant ATTESTER_ROLE = keccak256("ATTESTER_ROLE");
-    bytes32 public constant PING = keccak256("PING");
-    bytes32 public constant PONG = keccak256("PONG");
-    bytes private constant proof = abi.encode(0);
-
-    bytes public payloadPing;
-    bytes public payloadPong;
-
-    struct SignatureParams {
-        uint8 v;
-        bytes32 r;
-        bytes32 s;
-    }
-=======
     bytes32 private constant _ATTESTER_ROLE = keccak256("ATTESTER_ROLE");
     bytes32 private constant _PING = keccak256("PING");
     bytes32 private constant _PONG = keccak256("PONG");
@@ -47,7 +26,6 @@
     bytes private constant _PROOF = abi.encode(0);
     bytes private _payloadPing;
     bytes private _payloadPong;
->>>>>>> a93279f2
 
     struct ChainContext {
         uint256 chainId;
@@ -68,11 +46,7 @@
         uint256 nonce;
         bytes32 root;
         uint256 packetId;
-<<<<<<< HEAD
-        SignatureParams sig;
-=======
         bytes sig;
->>>>>>> a93279f2
     }
 
     ChainContext private _a;
@@ -87,17 +61,6 @@
         _configPlugContracts(true);
         _initPausers();
 
-<<<<<<< HEAD
-        payloadPing = abi.encode(_a.chainId, PING);
-        payloadPong = abi.encode(_b.chainId, PONG);
-    }
-
-    function _verifySrcToDest(uint256 nonce) internal {
-        (
-            bytes32 root,
-            uint256 packetId,
-            SignatureParams memory sig
-=======
         _payloadPing = abi.encode(_a.chainId, _PING);
         _payloadPong = abi.encode(_b.chainId, _PONG);
     }
@@ -107,23 +70,10 @@
             bytes32 root,
             uint256 packetId,
             bytes memory sig
->>>>>>> a93279f2
         ) = _getLatestSignature(_a);
 
         _submitSignatureOnSrc(_a, sig);
         _submitRootOnDst(_a, _b, sig, packetId, root);
-<<<<<<< HEAD
-        _executePayloadOnDst(_a, _b, packetId, nonce, payloadPing, proof);
-
-        assertEq(_b.messenger__.message(), PING);
-    }
-
-    function _verifyDestToSrc(uint256 nonce) internal {
-        (
-            bytes32 root,
-            uint256 packetId,
-            SignatureParams memory sig
-=======
         _executePayloadOnDst(_a, _b, packetId, nonce_, _payloadPing, _PROOF);
 
         assertEq(_b.messenger__.message(), _PING);
@@ -134,20 +84,13 @@
             bytes32 root,
             uint256 packetId,
             bytes memory sig
->>>>>>> a93279f2
         ) = _getLatestSignature(_b);
 
         _submitSignatureOnSrc(_b, sig);
         _submitRootOnDst(_b, _a, sig, packetId, root);
-<<<<<<< HEAD
-        _executePayloadOnDst(_b, _a, packetId, nonce, payloadPong, proof);
-
-        assertEq(_a.messenger__.message(), PONG);
-=======
         _executePayloadOnDst(_b, _a, packetId, nonce_, _payloadPong, _PROOF);
 
         assertEq(_a.messenger__.message(), _PONG);
->>>>>>> a93279f2
     }
 
     function _reset() internal {
@@ -157,21 +100,12 @@
 
     function testPingPong() external {
         hoax(_raju);
-<<<<<<< HEAD
-        _a.messenger__.sendRemoteMessage(_b.chainId, PING);
-
-        uint256 iterations = 5;
-        for (uint256 index = 0; index < iterations; index++) {
-            _verifySrcToDest(index);
-            _verifyDestToSrc(index);
-=======
         _a.messenger__.sendRemoteMessage(_b.chainId, _PING);
 
         uint256 iterations = 5;
         for (uint256 index = 0; index < iterations; index++) {
             _verifyAToB(index);
             _verifyBToA(index);
->>>>>>> a93279f2
             _reset();
         }
     }
@@ -291,11 +225,7 @@
         returns (
             bytes32 root,
             uint256 packetId,
-<<<<<<< HEAD
-            SignatureParams memory sig
-=======
             bytes memory sig
->>>>>>> a93279f2
         )
     {
         (root, packetId) = src_.accum__.getNextPacket();
@@ -306,15 +236,6 @@
             _SIGNER_PRIVATE_KEY,
             digest
         );
-<<<<<<< HEAD
-        sig = SignatureParams(sigV, sigR, sigS);
-    }
-
-    function _submitSignatureOnSrc(
-        ChainContext storage src_,
-        SignatureParams memory sig_
-    ) private {
-=======
 
         sig = new bytes(65);
         bytes1 v = bytes1(sigV);
@@ -329,7 +250,6 @@
     function _submitSignatureOnSrc(ChainContext storage src_, bytes memory sig_)
         private
     {
->>>>>>> a93279f2
         hoax(_signer);
         src_.notary__.submitSignature(address(src_.accum__), sig_);
     }
@@ -337,11 +257,7 @@
     function _submitRootOnDst(
         ChainContext storage src_,
         ChainContext storage dst_,
-<<<<<<< HEAD
-        SignatureParams memory sig_,
-=======
         bytes memory sig_,
->>>>>>> a93279f2
         uint256 packetId_,
         bytes32 root_
     ) private {
