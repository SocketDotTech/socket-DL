// SPDX-License-Identifier: UNLICENSED
pragma solidity ^0.8.0;

import "forge-std/Test.sol";
import "../src/Socket.sol";
import "../src/Notary/AdminNotary.sol";
import "../src/accumulators/SingleAccum.sol";
import "../src/deaccumulators/SingleDeaccum.sol";
import "../src/verifiers/AcceptWithTimeout.sol";
import "../src/examples/Messenger.sol";
import "../src/utils/SignatureVerifier.sol";
import "../src/utils/Hasher.sol";

<<<<<<< HEAD
contract HappyTest is Test {
    address constant _socketOwner = address(1);
    address constant _counterOwner = address(2);
    uint256 constant _attesterPrivateKey = uint256(3);
    address _attester;
    address constant _raju = address(4);
    address constant _pauser = address(5);
    bool constant _isFast = false;

    struct Signature {
        uint8 v;
        bytes32 r;
        bytes32 s;
    }
=======
contract PingPongTest is Test {
    bytes32 private constant _ATTESTER_ROLE = keccak256("ATTESTER_ROLE");
    bytes32 private constant _PING = keccak256("PING");
    bytes32 private constant _PONG = keccak256("PONG");
    uint256 private constant _SIGNER_PRIVATE_KEY = uint256(3);

    address private constant _socketOwner = address(1);
    address private constant _counterOwner = address(2);
    address private constant _raju = address(4);
    address private constant _pauser = address(5);
    address private _signer;

    bytes private constant _PROOF = abi.encode(0);
    bytes private _payloadPing;
    bytes private _payloadPong;
>>>>>>> 8c55879a

    struct ChainContext {
        uint256 chainId;
        Socket socket__;
        AdminNotary notary__;
        IAccumulator accum__;
        IDeaccumulator deaccum__;
        AcceptWithTimeout verifier__;
        Messenger messenger__;
        SignatureVerifier sigVerifier__;
        Hasher hasher__;
    }

    struct MessageContext {
        uint256 amount;
        bytes payload;
        bytes proof;
        uint256 nonce;
        bytes32 root;
        uint256 packetId;
        bytes sig;
    }

    ChainContext private _a;
    ChainContext private _b;

    function setUp() external {
        _a.chainId = 0x2013AA263;
        _b.chainId = 0x2013AA264;
        _deploySocketContracts();
        _initAttester();
        _deployPlugContracts();
        _configPlugContracts(true);
        _initPausers();

        _payloadPing = abi.encode(_a.chainId, _PING);
        _payloadPong = abi.encode(_b.chainId, _PONG);
    }

    function _verifyAToB(uint256 nonce_) internal {
        (
            bytes32 root,
            uint256 packetId,
            bytes memory sig
        ) = _getLatestSignature(_a);

        _submitSignatureOnSrc(_a, sig);
        _submitRootOnDst(_a, _b, sig, packetId, root);
        _executePayloadOnDst(_a, _b, packetId, nonce_, _payloadPing, _PROOF);

        assertEq(_b.messenger__.message(), _PING);
    }

    function _verifyBToA(uint256 nonce_) internal {
        (
            bytes32 root,
            uint256 packetId,
            bytes memory sig
        ) = _getLatestSignature(_b);

        _submitSignatureOnSrc(_b, sig);
        _submitRootOnDst(_b, _a, sig, packetId, root);
        _executePayloadOnDst(_b, _a, packetId, nonce_, _payloadPong, _PROOF);

        assertEq(_a.messenger__.message(), _PONG);
    }

    function _reset() internal {
        _b.messenger__.sendLocalMessage(bytes32(0));
        _a.messenger__.sendLocalMessage(bytes32(0));
    }

    function testPingPong() external {
        hoax(_raju);
        _a.messenger__.sendRemoteMessage(_b.chainId, _PING);

        uint256 iterations = 5;
        for (uint256 index = 0; index < iterations; index++) {
            _verifyAToB(index);
            _verifyBToA(index);
            _reset();
        }
    }

    function _deploySocketContracts() private {
        vm.startPrank(_socketOwner);

        _a.hasher__ = new Hasher();
        _b.hasher__ = new Hasher();

        // deploy socket
        _a.socket__ = new Socket(_a.chainId, address(_a.hasher__));
        _b.socket__ = new Socket(_b.chainId, address(_b.hasher__));

        _a.sigVerifier__ = new SignatureVerifier();
        _b.sigVerifier__ = new SignatureVerifier();

        _a.notary__ = new AdminNotary(_a.chainId, address(_a.sigVerifier__));
        _b.notary__ = new AdminNotary(_b.chainId, address(_b.sigVerifier__));

        _a.socket__.setNotary(address(_a.notary__));
        _b.socket__.setNotary(address(_b.notary__));

        // deploy accumulators
        _a.accum__ = new SingleAccum(
            address(_a.socket__),
            address(_a.notary__)
        );
        _b.accum__ = new SingleAccum(
            address(_b.socket__),
            address(_b.notary__)
        );

        _a.notary__.addAccumulator(address(_a.accum__), _b.chainId, _isFast);
        _b.notary__.addAccumulator(address(_b.accum__), _a.chainId, _isFast);

        // deploy deaccumulators
        _a.deaccum__ = new SingleDeaccum();
        _b.deaccum__ = new SingleDeaccum();

        vm.stopPrank();
    }

<<<<<<< HEAD
    function _initAttester() private {
        // deduce attester address from private key
        _attester = vm.addr(_attesterPrivateKey);

        vm.startPrank(_socketOwner);

        // grant attester role
        _a.notary__.grantAttesterRole(_b.chainId, _attester);
        _b.notary__.grantAttesterRole(_a.chainId, _attester);
=======
    function _initSigner() private {
        // deduce signer address from private key
        _signer = vm.addr(_SIGNER_PRIVATE_KEY);

        vm.startPrank(_socketOwner);

        _a.notary__.grantRole(_ATTESTER_ROLE, _signer);
        _b.notary__.grantRole(_ATTESTER_ROLE, _signer);

        // grant signer role
        _a.notary__.grantSignerRole(_b.chainId, _signer);
        _b.notary__.grantSignerRole(_a.chainId, _signer);
>>>>>>> 8c55879a

        vm.stopPrank();
    }

    function _deployPlugContracts() private {
        vm.startPrank(_counterOwner);

        // deploy counters
        _a.messenger__ = new Messenger(address(_a.socket__), _a.chainId);
        _b.messenger__ = new Messenger(address(_b.socket__), _b.chainId);

        // deploy verifiers
        _a.verifier__ = new AcceptWithTimeout(
            0,
            address(_a.socket__),
            _counterOwner
        );
        _b.verifier__ = new AcceptWithTimeout(
            0,
            address(_b.socket__),
            _counterOwner
        );

        vm.stopPrank();
    }

    function _configPlugContracts(bool isSequential_) private {
        hoax(_counterOwner);
        _a.messenger__.setSocketConfig(
            _b.chainId,
            address(_b.messenger__),
            address(_a.accum__),
            address(_a.deaccum__),
            address(_a.verifier__),
            isSequential_
        );

        hoax(_counterOwner);
        _b.messenger__.setSocketConfig(
            _a.chainId,
            address(_a.messenger__),
            address(_b.accum__),
            address(_b.deaccum__),
            address(_b.verifier__),
            isSequential_
        );
    }

    function _initPausers() private {
        // add pausers
        hoax(_counterOwner);
        _a.verifier__.AddPauser(_pauser, _b.chainId);
        hoax(_counterOwner);
        _b.verifier__.AddPauser(_pauser, _a.chainId);

        // activate remote chains
        hoax(_pauser);
        _a.verifier__.Activate(_b.chainId);
        hoax(_pauser);
        _b.verifier__.Activate(_a.chainId);
    }

    function _getLatestSignature(ChainContext storage src_)
        private
        returns (
            bytes32 root,
            uint256 packetId,
            bytes memory sig
        )
    {
        (root, packetId) = src_.accum__.getNextPacket();
        bytes32 digest = keccak256(
            abi.encode(src_.chainId, address(src_.accum__), packetId, root)
        );
        (uint8 sigV, bytes32 sigR, bytes32 sigS) = vm.sign(
<<<<<<< HEAD
            _attesterPrivateKey,
=======
            _SIGNER_PRIVATE_KEY,
>>>>>>> 8c55879a
            digest
        );

        sig = new bytes(65);
        bytes1 v = bytes1(sigV);

        assembly {
            mstore(add(sig, 32), sigR)
            mstore(add(sig, 64), sigS)
            mstore(add(sig, 96), v)
        }
    }

<<<<<<< HEAD
    function _submitSignatureOnSrc(
        ChainContext storage src_,
        Signature memory sig_
    ) private {
        hoax(_attester);
        src_.notary__.submitSignature(
            sig_.v,
            sig_.r,
            sig_.s,
            address(src_.accum__)
        );
=======
    function _submitSignatureOnSrc(ChainContext storage src_, bytes memory sig_)
        private
    {
        hoax(_signer);
        src_.notary__.submitSignature(address(src_.accum__), sig_);
>>>>>>> 8c55879a
    }

    function _submitRootOnDst(
        ChainContext storage src_,
        ChainContext storage dst_,
        bytes memory sig_,
        uint256 packetId_,
        bytes32 root_
    ) private {
        hoax(_raju);
        dst_.notary__.submitRemoteRoot(
            src_.chainId,
            address(src_.accum__),
            packetId_,
            root_,
            sig_
        );
    }

    function _executePayloadOnDst(
        ChainContext storage src_,
        ChainContext storage dst_,
        uint256 packetId_,
        uint256 nonce_,
        bytes memory payload_,
        bytes memory proof_
    ) private {
        hoax(_raju);
        dst_.socket__.execute(
            src_.chainId,
            address(dst_.messenger__),
            nonce_,
            _attester,
            address(src_.accum__),
            packetId_,
            payload_,
            proof_
        );
    }
}<|MERGE_RESOLUTION|>--- conflicted
+++ resolved
@@ -11,38 +11,21 @@
 import "../src/utils/SignatureVerifier.sol";
 import "../src/utils/Hasher.sol";
 
-<<<<<<< HEAD
-contract HappyTest is Test {
-    address constant _socketOwner = address(1);
-    address constant _counterOwner = address(2);
-    uint256 constant _attesterPrivateKey = uint256(3);
-    address _attester;
-    address constant _raju = address(4);
-    address constant _pauser = address(5);
-    bool constant _isFast = false;
-
-    struct Signature {
-        uint8 v;
-        bytes32 r;
-        bytes32 s;
-    }
-=======
 contract PingPongTest is Test {
-    bytes32 private constant _ATTESTER_ROLE = keccak256("ATTESTER_ROLE");
     bytes32 private constant _PING = keccak256("PING");
     bytes32 private constant _PONG = keccak256("PONG");
-    uint256 private constant _SIGNER_PRIVATE_KEY = uint256(3);
+    uint256 private constant _attesterPrivateKey = uint256(3);
 
     address private constant _socketOwner = address(1);
     address private constant _counterOwner = address(2);
     address private constant _raju = address(4);
     address private constant _pauser = address(5);
-    address private _signer;
+    address private _attester;
+    bool private _isFast = false;
 
     bytes private constant _PROOF = abi.encode(0);
     bytes private _payloadPing;
     bytes private _payloadPong;
->>>>>>> 8c55879a
 
     struct ChainContext {
         uint256 chainId;
@@ -166,7 +149,6 @@
         vm.stopPrank();
     }
 
-<<<<<<< HEAD
     function _initAttester() private {
         // deduce attester address from private key
         _attester = vm.addr(_attesterPrivateKey);
@@ -176,20 +158,6 @@
         // grant attester role
         _a.notary__.grantAttesterRole(_b.chainId, _attester);
         _b.notary__.grantAttesterRole(_a.chainId, _attester);
-=======
-    function _initSigner() private {
-        // deduce signer address from private key
-        _signer = vm.addr(_SIGNER_PRIVATE_KEY);
-
-        vm.startPrank(_socketOwner);
-
-        _a.notary__.grantRole(_ATTESTER_ROLE, _signer);
-        _b.notary__.grantRole(_ATTESTER_ROLE, _signer);
-
-        // grant signer role
-        _a.notary__.grantSignerRole(_b.chainId, _signer);
-        _b.notary__.grantSignerRole(_a.chainId, _signer);
->>>>>>> 8c55879a
 
         vm.stopPrank();
     }
@@ -265,11 +233,7 @@
             abi.encode(src_.chainId, address(src_.accum__), packetId, root)
         );
         (uint8 sigV, bytes32 sigR, bytes32 sigS) = vm.sign(
-<<<<<<< HEAD
             _attesterPrivateKey,
-=======
-            _SIGNER_PRIVATE_KEY,
->>>>>>> 8c55879a
             digest
         );
 
@@ -283,25 +247,11 @@
         }
     }
 
-<<<<<<< HEAD
-    function _submitSignatureOnSrc(
-        ChainContext storage src_,
-        Signature memory sig_
-    ) private {
-        hoax(_attester);
-        src_.notary__.submitSignature(
-            sig_.v,
-            sig_.r,
-            sig_.s,
-            address(src_.accum__)
-        );
-=======
     function _submitSignatureOnSrc(ChainContext storage src_, bytes memory sig_)
         private
     {
-        hoax(_signer);
+        hoax(_attester);
         src_.notary__.submitSignature(address(src_.accum__), sig_);
->>>>>>> 8c55879a
     }
 
     function _submitRootOnDst(
