import "@nomiclabs/hardhat-waffle";
import "@nomiclabs/hardhat-ethers";
import "@nomiclabs/hardhat-etherscan";
import "@typechain/hardhat";
import "hardhat-preprocessor";
import "hardhat-deploy";
import "hardhat-abi-exporter";
import "hardhat-change-network";

import { config as dotenvConfig } from "dotenv";
import type { HardhatUserConfig } from "hardhat/config";
import type {
  HardhatNetworkAccountUserConfig,
  NetworkUserConfig,
} from "hardhat/types";
import { resolve } from "path";
import fs from "fs";

import "./tasks/accounts";
import { getJsonRpcUrl } from "./scripts/constants/networks";
import { ChainId, HardhatChainName, hardhatChainNameToSlug } from "./src";

const dotenvConfigPath: string = process.env.DOTENV_CONFIG_PATH || "./.env";
dotenvConfig({ path: resolve(__dirname, dotenvConfigPath) });
const isProduction = process.env.NODE_ENV === "production";

// Ensure that we have all the environment variables we need.
// TODO: fix it for setup scripts
// if (!process.env.SOCKET_SIGNER_KEY) throw new Error("No private key found");
const privateKey: HardhatNetworkAccountUserConfig = process.env
  .SOCKET_SIGNER_KEY as unknown as HardhatNetworkAccountUserConfig;

function getChainConfig(chainId: ChainId): NetworkUserConfig {
  return {
    accounts: [`0x${privateKey}`],
    chainId,
    url: getJsonRpcUrl(chainId),
  };
}

function getRemappings() {
  return fs
    .readFileSync("remappings.txt", "utf8")
    .split("\n")
    .filter(Boolean) // remove empty lines
    .map((line) => line.trim().split("="));
}

let liveNetworks = {};
if (isProduction) {
  liveNetworks = {
    [HardhatChainName.ARBITRUM_GOERLI]: getChainConfig(ChainId.ARBITRUM_GOERLI),
    [HardhatChainName.OPTIMISM_GOERLI]: getChainConfig(ChainId.OPTIMISM_GOERLI),
    [HardhatChainName.ARBITRUM_SEPOLIA]: getChainConfig(
      ChainId.ARBITRUM_SEPOLIA
    ),
    [HardhatChainName.OPTIMISM_SEPOLIA]: getChainConfig(
      ChainId.OPTIMISM_SEPOLIA
    ),
    [HardhatChainName.POLYGON_MAINNET]: getChainConfig(ChainId.POLYGON_MAINNET),
    [HardhatChainName.ARBITRUM]: getChainConfig(ChainId.ARBITRUM),
    [HardhatChainName.BSC]: getChainConfig(ChainId.BSC),
    [HardhatChainName.GOERLI]: getChainConfig(ChainId.GOERLI),
    [HardhatChainName.MAINNET]: getChainConfig(ChainId.MAINNET),
    [HardhatChainName.OPTIMISM]: getChainConfig(ChainId.OPTIMISM),
    [HardhatChainName.POLYGON_MUMBAI]: getChainConfig(ChainId.POLYGON_MUMBAI),
    [HardhatChainName.BSC_TESTNET]: getChainConfig(ChainId.BSC_TESTNET),
    [HardhatChainName.SEPOLIA]: getChainConfig(ChainId.SEPOLIA),
    [HardhatChainName.AEVO_TESTNET]: getChainConfig(ChainId.AEVO_TESTNET),
    [HardhatChainName.AEVO]: getChainConfig(ChainId.AEVO),
    [HardhatChainName.LYRA_TESTNET]: getChainConfig(ChainId.LYRA_TESTNET),
    [HardhatChainName.LYRA]: getChainConfig(ChainId.LYRA),
    [HardhatChainName.XAI_TESTNET]: getChainConfig(ChainId.XAI_TESTNET),
    [HardhatChainName.SX_NETWORK_TESTNET]: getChainConfig(
      ChainId.SX_NETWORK_TESTNET
    ),
    [HardhatChainName.SX_NETWORK]: getChainConfig(ChainId.SX_NETWORK),
    [HardhatChainName.MODE_TESTNET]: getChainConfig(ChainId.MODE_TESTNET),
    [HardhatChainName.VICTION_TESTNET]: getChainConfig(ChainId.VICTION_TESTNET),
    [HardhatChainName.BASE]: getChainConfig(ChainId.BASE),
    [HardhatChainName.MODE]: getChainConfig(ChainId.MODE),
    [HardhatChainName.ANCIENT8_TESTNET]: getChainConfig(
      ChainId.ANCIENT8_TESTNET
    ),
    [HardhatChainName.ANCIENT8_TESTNET2]: getChainConfig(
      ChainId.ANCIENT8_TESTNET2
    ),
    [HardhatChainName.HOOK_TESTNET]: getChainConfig(ChainId.HOOK_TESTNET),
<<<<<<< HEAD
    [HardhatChainName.SYNDR_SEPOLIA_L3]: getChainConfig(
      ChainId.SYNDR_SEPOLIA_L3
    ),
=======
    [HardhatChainName.HOOK]: getChainConfig(ChainId.HOOK),
    [HardhatChainName.PARALLEL]: getChainConfig(ChainId.PARALLEL),
    [HardhatChainName.MANTLE]: getChainConfig(ChainId.MANTLE),
    [HardhatChainName.REYA_CRONOS]: getChainConfig(ChainId.REYA_CRONOS),
    [HardhatChainName.REYA]: getChainConfig(ChainId.REYA),
>>>>>>> 5366aa6b
  };
}

const config: HardhatUserConfig = {
  defaultNetwork: "hardhat",
  abiExporter: {
    path: "artifacts/abi",
    flat: true,
  },
  etherscan: {
    apiKey: {
      arbitrumOne: process.env.ARBISCAN_API_KEY || "",
      arbitrumTestnet: process.env.ARBISCAN_API_KEY || "",
      avalanche: process.env.SNOWTRACE_API_KEY || "",
      bsc: process.env.BSCSCAN_API_KEY || "",
      bscTestnet: process.env.BSCSCAN_API_KEY || "",
      goerli: process.env.ETHERSCAN_API_KEY || "",
      mainnet: process.env.ETHERSCAN_API_KEY || "",
      sepolia: process.env.ETHERSCAN_API_KEY || "",
      optimisticEthereum: process.env.OPTIMISM_API_KEY || "",
      optimisticTestnet: process.env.OPTIMISM_API_KEY || "",
      polygon: process.env.POLYGONSCAN_API_KEY || "",
      polygonMumbai: process.env.POLYGONSCAN_API_KEY || "",
      aevoTestnet: process.env.AEVO_API_KEY || "",
      lyraTestnet: process.env.LYRA_API_KEY || "",
      lyra: process.env.LYRA_API_KEY || "",
      xaiTestnet: process.env.XAI_API_KEY || "",
      sxn: process.env.SX_NETWORK_API_KEY || "",
      modeTestnet: process.env.MODE_API_KEY || "",
      victionTestnet: process.env.VICTION_API_KEY || "",
      base: process.env.BASESCAN_API_KEY || "",
      mode: process.env.MODE_API_KEY || "",
      ancient8Testnet: process.env.ANCIENT8_API_KEY || "",
      ancient8Testnet2: process.env.ANCIENT8_API_KEY || "",
      hookTestnet: process.env.HOOK_API_KEY || "",
<<<<<<< HEAD
      syndrSepoliaL3: process.env.SYNDR_API_KEY || "",
=======
      hook: process.env.HOOK_API_KEY || "",
      parallelTestnet: process.env.PARALLEL_API_KEY || "",
      mantle: process.env.MANTLE_API_KEY || "",
      reya: process.env.REYA_API_KEY || "",
>>>>>>> 5366aa6b
    },
    customChains: [
      {
        network: "optimisticTestnet",
        chainId: ChainId.OPTIMISM_SEPOLIA,
        urls: {
          apiURL: "https://api-sepolia-optimistic.etherscan.io/api",
          browserURL: "https://sepolia-optimism.etherscan.io/",
        },
      },
      {
        network: "arbitrumTestnet",
        chainId: ChainId.ARBITRUM_SEPOLIA,
        urls: {
          apiURL: "https://api-sepolia.arbiscan.io/api",
          browserURL: "https://sepolia.arbiscan.io/",
        },
      },
      {
        network: "base",
        chainId: ChainId.BASE,
        urls: {
          apiURL: "https://api.basescan.org/api",
          browserURL: "https://basescan.org/",
        },
      },
    ],
  },
  networks: {
    hardhat: {
      chainId: hardhatChainNameToSlug[HardhatChainName.HARDHAT],
    },
    ...liveNetworks,
  },
  paths: {
    sources: "./contracts",
    cache: "./cache_hardhat",
    artifacts: "./artifacts",
    tests: "./test",
  },
  // This fully resolves paths for imports in the ./lib directory for Hardhat
  preprocess: {
    eachLine: (hre) => ({
      transform: (line: string) => {
        if (line.match(/^\s*import /i)) {
          getRemappings().forEach(([find, replace]) => {
            if (line.match(find)) {
              line = line.replace(find, replace);
            }
          });
        }
        return line;
      },
    }),
  },
  solidity: {
    version: "0.8.19",
    settings: {
      optimizer: {
        enabled: true,
        runs: 999999,
      },
      // viaIR: true
    },
  },
};

export default config;<|MERGE_RESOLUTION|>--- conflicted
+++ resolved
@@ -86,17 +86,14 @@
       ChainId.ANCIENT8_TESTNET2
     ),
     [HardhatChainName.HOOK_TESTNET]: getChainConfig(ChainId.HOOK_TESTNET),
-<<<<<<< HEAD
-    [HardhatChainName.SYNDR_SEPOLIA_L3]: getChainConfig(
-      ChainId.SYNDR_SEPOLIA_L3
-    ),
-=======
     [HardhatChainName.HOOK]: getChainConfig(ChainId.HOOK),
     [HardhatChainName.PARALLEL]: getChainConfig(ChainId.PARALLEL),
     [HardhatChainName.MANTLE]: getChainConfig(ChainId.MANTLE),
     [HardhatChainName.REYA_CRONOS]: getChainConfig(ChainId.REYA_CRONOS),
     [HardhatChainName.REYA]: getChainConfig(ChainId.REYA),
->>>>>>> 5366aa6b
+    [HardhatChainName.SYNDR_SEPOLIA_L3]: getChainConfig(
+      ChainId.SYNDR_SEPOLIA_L3
+    ),
   };
 }
 
@@ -132,14 +129,11 @@
       ancient8Testnet: process.env.ANCIENT8_API_KEY || "",
       ancient8Testnet2: process.env.ANCIENT8_API_KEY || "",
       hookTestnet: process.env.HOOK_API_KEY || "",
-<<<<<<< HEAD
-      syndrSepoliaL3: process.env.SYNDR_API_KEY || "",
-=======
       hook: process.env.HOOK_API_KEY || "",
       parallelTestnet: process.env.PARALLEL_API_KEY || "",
       mantle: process.env.MANTLE_API_KEY || "",
       reya: process.env.REYA_API_KEY || "",
->>>>>>> 5366aa6b
+      syndrSepoliaL3: process.env.SYNDR_API_KEY || "",
     },
     customChains: [
       {
