--- conflicted
+++ resolved
@@ -4,11 +4,8 @@
 import "@typechain/hardhat";
 import "hardhat-preprocessor";
 import "hardhat-deploy";
-<<<<<<< HEAD
+import "hardhat-abi-exporter";
 import "hardhat-change-network";
-=======
-import "hardhat-abi-exporter";
->>>>>>> 63a2dbbf
 
 import { config as dotenvConfig } from "dotenv";
 import type { HardhatUserConfig } from "hardhat/config";
@@ -95,7 +92,6 @@
         chainId: chainIds["optimism-goerli"],
         urls: {
           apiURL: "https://api-goerli-optimistic.etherscan.io/api",
-<<<<<<< HEAD
           browserURL: "https://goerli-optimism.etherscan.io/"
         }
       },
@@ -108,12 +104,6 @@
         }
       }
     ]
-=======
-          browserURL: "https://goerli-optimism.etherscan.io/",
-        },
-      },
-    ],
->>>>>>> 63a2dbbf
   },
   networks: {
     hardhat: {
